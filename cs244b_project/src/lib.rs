--- conflicted
+++ resolved
@@ -54,12 +54,8 @@
     TCPRequestChain,
 }
 
-<<<<<<< HEAD
-const EPOCH_LENGTH_S: u64 = 10;
-=======
 const EPOCH_LENGTH_S: u64 = 5;
 const EPOCH_DELAY_MS: u64 = 100;
->>>>>>> 0977699c
 
 // ==========================
 // === Core Streamlet API ===
@@ -210,7 +206,6 @@
                         } else if line.starts_with("finalized chain") || line.starts_with("fc") {
                             self.blockchain_manager.print_finalized_chains();
                         }
-<<<<<<< HEAD
                         // Obviously, this would not exist in an actual implementation, just for demo-ability
                         else if line.starts_with("compromise bad-blocks") || line.starts_with("bb")  {
                             self.compromise_type = CompromiseType::BadBlocks
@@ -241,7 +236,6 @@
                             self.pending_transactions.push_back(line);
                         }
                         */
-=======
                     }
                     EventType::TCPRequestChain => {
                         let finalized_chain = self.blockchain_manager.export_local_chain();
@@ -256,7 +250,6 @@
                         };
                         debug!("Sending block {:?} to TCP thread", signed_block);
                         tcp_data_sender.send(serialize(&signed_block).expect("Failed to serialize block")).expect("Failed to send block..");
->>>>>>> 0977699c
                     }
                     EventType::EpochStart => {
 
@@ -269,26 +262,18 @@
                         info!("Epoch: {} starting with leader {}...", epoch, leader);
 
                         // If I am the current leader, propose a block
-<<<<<<< HEAD
                         if leader == &self.name 
-                         // DEMO: Or if I am compromised such that I propose when I'm not leader >:D
+                        // DEMO: Or if I am compromised such that I propose when I'm not leader
                         || self.compromise_type.is_non_leader_propose() 
-                        // DEMO Unless I am compromised such that I never propose even when I'm leader >:D
+                        // DEMO Unless I am compromised such that I never propose even when I'm leader
                         && !self.compromise_type.is_no_propose() {
                             if let Some(data) = self.pending_transactions.pop_front() {
                                 // Create message contents
-=======
-                        if leader == &self.name {
-                            info!("I'm the leader");
-                            if let Some(data) = self.pending_transactions.pop_front() {
                                 sleep(Duration::from_millis(EPOCH_DELAY_MS)).await;
-                                // Cretae message contents
->>>>>>> 0977699c
                                 let height = u64::try_from(
                                     self.blockchain_manager.longest_notarized_chain_length,
                                 )
-                                .unwrap()
-                                    - 1;
+                                .unwrap();
                                 let (parent, _) = self.blockchain_manager.head();
                                 let parent_hash = parent.hash.clone();
                                 let proposed_block = Block::new(
@@ -328,11 +313,8 @@
                                 }
                             }
                         }
-<<<<<<< HEAD
                         info!("{}, {}", self.current_epoch, Utc::now());
                         self.current_epoch += 1;
-=======
->>>>>>> 0977699c
                     }
                     EventType::NetworkInput(bytes) => {
                         // Received message
@@ -458,16 +440,12 @@
                                 // If we haven't voted  yet this epoch and
                                 // we receive a message from the leader, sign and vote
                                 if let MessagePayload::Block(block) = &message.payload {
-<<<<<<< HEAD
-                                    if (!self.voted_this_epoch && self.check_from_leader(&message)) 
+                                    let mut voted_this_epoch = voted_this_epoch_handle.lock().await;
+                                    if !(*voted_this_epoch) && self.check_from_leader(epoch, &message) 
                                     // DEMO: Technically not logically sound as this encapsulates multiple malicious acts but MultiVote compromise will just vote for everything >:D
                                     || self.compromise_type.is_multi_vote() 
                                     // DEMO: Unless node is compromised to never vote on anything
                                     && !self.compromise_type.is_no_vote() {
-=======
-                                    let mut voted_this_epoch = voted_this_epoch_handle.lock().await;
-                                    if !(*voted_this_epoch) && self.check_from_leader(epoch, &message) {
->>>>>>> 0977699c
                                         // Clone of message that we can modify
                                         let mut new_message = message.clone();
                                         
