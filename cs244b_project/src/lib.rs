mod app;
mod blockchain;
mod messages;
mod network;
mod utils;

use itertools::Itertools;
use rand::Rng;
use std::collections::{hash_map::DefaultHasher, HashMap, VecDeque};
use std::hash::Hasher;
use tokio::sync::{Mutex};
use std::sync::Arc;

use log::{debug, info, warn};
use std::time::Duration;
use tokio::{
    io::{stdin, AsyncBufReadExt, BufReader},
    select, spawn,
    sync::{mpsc, watch},
    time::sleep,
};

pub use app::app_interface::*;
pub use blockchain::{Block, BlockchainManager, Chain, LocalChain};
pub use messages::{Message, MessageKind, MessagePayload};
pub use network::peer_init;
pub use network::peer_init::PeerAdvertisement;
pub use network::NetworkStack;
pub use utils::crypto::*;

pub struct StreamletInstance {
    pub id: u32,
    pub name: String,
    expected_peer_count: usize,
<<<<<<< HEAD
    current_epoch: u64, // This gets hazy with a monotonically updating epoch. I think this should remain time-based.
    first_actionable_epoch: u64,
=======
>>>>>>> 0e9e7cff
    voted_this_epoch: bool,
    blockchain_manager: BlockchainManager,
    pending_transactions: VecDeque<Vec<u8>>,
    keypair: Keypair,
    public_keys: HashMap<String, PublicKey>,
    // u64 is for a mapping of epoch to Message, regardless of redundancy
    // punting on this for now but happy to implement it later if we want it
    //epoch_message_queue: Vec<(u64, Message)>,
    sorted_peer_names: Vec<String>,
}

enum EventType {
    UserInput(String),
    NetworkInput(Vec<u8>),
    EpochStart,
}

<<<<<<< HEAD
const EPOCH_LENGTH_S: u64 = 10;
=======
const EPOCH_LENGTH_S: u64 = 5;
const EPOCH_DELAY_MS: u64 = 100;
>>>>>>> 0e9e7cff

// ==========================
// === Core Streamlet API ===
// ==========================

impl StreamletInstance {
    const STREAMLET_TOPIC: &'static str = "streamlet";

    /* Initializer:
    @param my_name: identifying "name" of this node
    @param expected_peer_count: expected number of StreamletInstances running */
    pub fn new(name: String, expected_peer_count: usize) -> Self {
        // Setup public/private key pair and id
        let mut csprng = OsRng {};
        let keypair: Keypair = Keypair::generate(&mut csprng);
        let pk: PublicKey = keypair.public.clone();
        // let id = rand::thread_rng().gen();  // TODO: set this up in peer init? currently chance for collision

        // Build the streamlet instance
        Self {
            id: 0,
            expected_peer_count: expected_peer_count,
<<<<<<< HEAD
            current_epoch: 0,
            first_actionable_epoch: 0,
=======
>>>>>>> 0e9e7cff
            voted_this_epoch: false,
            name: name.clone(),
            blockchain_manager: BlockchainManager::new(),
            pending_transactions: VecDeque::new(),
            keypair: keypair,
            public_keys: HashMap::from([(name.clone(), pk)]),
            sorted_peer_names: Vec::new(),
        }
    }

    /* Main straemlet event loop.
    1. Intializes networking stack + input channels (e.g. stdin)
    2. Performs peer discovery
    3. Runs the main event loop */
    pub async fn run(&mut self) {

        // Share the epoch data here
        let current_epoch_handle = Arc::new(Mutex::new(0));
        // Initialize
        // (1) message queue for the network to send us data
        // (2) message queue for us to receive data from the network
        let (net_sender, mut receiver) = mpsc::unbounded_channel();

        // Initialize the network stack
        let mut net_stack =
            network::NetworkStack::new(StreamletInstance::STREAMLET_TOPIC, net_sender).await;

        // Set up stdin
        let mut stdin = BufReader::new(stdin()).lines();

        // Set up what we need to initialize the peer discovery protocol
        let mut peers = peer_init::Peers::new(self.name.clone(), self.keypair.public, self.expected_peer_count);
        net_stack.open_init_channel();

        // Setup epoch timer channel
        let (timer_trigger, mut timer_recv) = watch::channel("timer_init");
        let (epoch_trigger, mut epoch_recv) = watch::channel("epoch_trigger");

        let mut current_epoch_handle_timer = current_epoch_handle.clone();
        // Epoch timer thread
        tokio::spawn(async move {
            // Wait until signaled that peer discovery is done
            let _ = timer_recv.changed().await.is_ok();

            // Epoch timer loop
            loop {
                sleep(Duration::from_secs(EPOCH_LENGTH_S)).await;
                let mut current_epoch = current_epoch_handle_timer.lock().await;
                *current_epoch = *current_epoch + 1;
                drop(current_epoch);
                epoch_trigger.send("tick!").expect("Timer reciever closed?");
            }
        });

        let app_interface = AppInterface::new(&mut net_stack);

        // Main event loop!
        loop {
            let evt = {
                select! {
                    // User input
                    line = stdin.next_line() => {
                        let line_data = line.expect("Can't get line").expect("Can't read from stdin");
                        Some(EventType::UserInput(line_data))
                    },

                    // When the network receives *any* message, it forwards the data to us thru this channel
                    network_response = receiver.recv() => {
                        Some(EventType::NetworkInput(network_response.expect("Response doesn't exist.")))
                    },

                    // One way to model the timer tick
                    _tick = epoch_recv.changed() => {
                        Some(EventType::EpochStart)
                    }

                    // Needs to be polled in order to make progress.
                    _ = net_stack.clear_unhandled_event() => {
                        None
                    },

                }
            };

            if let Some(event) = evt {
                match event {
                    EventType::UserInput(line) => {
                        if line.starts_with("init") {
                            peers.advertise_self(&mut net_stack);
                        }
                        if line.starts_with("end discovery") || line.starts_with("e d") {
                            peers.send_end_init(&mut net_stack);
                        } else if line.starts_with("notarized chains") || line.starts_with("nc") {
                            self.blockchain_manager.print_notarized_chains();
                        } else if line.starts_with("finalized chain") || line.starts_with("fc") {
                            self.blockchain_manager.print_finalized_chains();
                        }
                    }
                    EventType::EpochStart => {
                        self.voted_this_epoch = false;

                        let current_epoch_ref = current_epoch_handle.lock().await;
                        let epoch = *current_epoch_ref;
                        drop(current_epoch_ref);

                        let leader = self.get_epoch_leader(epoch);
                        // Dropped at end of scope
                        
                        info!("Epoch: {} starting with leader {}...", epoch, leader);

                        // If I am the current leader, propose a block
                        if leader == &self.name {
                            info!("I'm the leader");
                            if let Some(data) = self.pending_transactions.pop_front() {
                                sleep(Duration::from_millis(EPOCH_DELAY_MS)).await;
                                // Cretae message contents
                                let height = u64::try_from(
                                    self.blockchain_manager.longest_notarized_chain_length,
                                )
                                .unwrap()
                                    - 1;
                                let (parent, _) = self.blockchain_manager.head();
                                let parent_hash = parent.hash.clone();
                                let proposed_block = Block::new(
                                    epoch,
                                    parent_hash,
                                    data,
                                    height,
                                    rand::thread_rng().gen(),
                                );

                                // Construct message
                                let mut message = Message::new(
                                    MessagePayload::Block(proposed_block),
                                    MessageKind::Propose,
                                    self.id,
                                    self.name.clone(),
                                    Some(self.current_epoch),
                                );

                                // Sign and send mesasage
                                if self.sign_message(&mut message) {
                                    info!("Epoch: {}, (Propose) SENDING proposal, broadcasting message {}...", epoch, message.nonce);
                                    net_stack.broadcast_message(message.serialize());
                                } else {
                                    debug!("something weird happened...")
                                }
                            }
                        }
                    }
                    EventType::NetworkInput(bytes) => {
                        // Received message
                        let message = Message::deserialize(&bytes);
                        let current_epoch_ref = current_epoch_handle.lock().await;
                        let epoch = *current_epoch_ref;
                        drop(current_epoch_ref);
                        info!("Epoch: {}, Received {:?} message...", epoch, &message.kind);
                    

                        // Message processing logic
                        match &message.kind {
                            // Data from application
                            MessageKind::AppSend => {
                                match &message.payload {
                                    MessagePayload::AppData(data) => {
                                        self.pending_transactions.push_back(data.clone());
                                    }
                                    _ => {
                                        debug!("Unkown payload for MessageKind::AppSend");
                                    }
                                };
                            },
                            // Fulfill application request for data
                            MessageKind::AppBlockRequest => {
                                let (latest_finalized_block, signatures) =
                                    self.get_latest_finalized_block();

                                // Construct message
                                let new_message = Message::new_with_defined_tag(
                                    MessagePayload::Block(latest_finalized_block),
                                    MessageKind::AppBlockResponse,
                                    message.tag,
                                    self.id,
                                    self.name.clone(),
                                    Some(self.current_epoch),
                                );

                                // TOOD: just send to the application instead of bcast?
                                info!("Epoch: {}, responding to AppBlockRequest with {:?}", epoch, &new_message);
                                app_interface.send_to_app(&mut net_stack, new_message.serialize());
                            },
                            // Message only for application (we just ignore)
                            MessageKind::AppBlockResponse => { /* Do nothing? */ },
                            // Peer advertisement logic
                            MessageKind::PeerInit => {
                                if let MessagePayload::PeerAdvertisement(ad) = &message.payload {
                                    self.add_public_key(ad.node_name.clone(), &ad.public_key);
                                    let status = peers.recv_advertisement(&ad, &mut net_stack);

                                    // Initialize vector of peers (for leader election)
                                    self.sorted_peer_names =
                                        self.public_keys.keys().cloned().sorted().collect();
                                    
                                    // Sometimes, "default" keys (empty string) end up in the map, 
                                    // generally because of how it's initialized. Remove these here. 
                                    self.sorted_peer_names.retain(|x| *x != String::new());

                                    // If we complete the peer discovery protocol, start timer
                                    // so that they start at roughly the same time on all nodes...
                                    // TODO do a better job of syncing timers...
                                    match status {
                                        peer_init::InitStatus::DoneStartTimer => {
                                            let _ = timer_trigger.send("start!").is_ok();
                                        }
                                        _ => { /* Do nothing */ }
                                    }
                                } else {
                                    debug!("Unkown payload for MessageKind::PeerInit");
                                }
                            },
                            // Implicit echo logic
                            // TODO: decide whether we think something's legit
                            MessageKind::Vote => {
                                if let MessagePayload::Block(block) = &message.payload {
                                    // Clone of message that we can modify
                                    let mut new_message = message.clone();
<<<<<<< HEAD
                                    let signed = self.sign_message(&mut new_message);
                                    if self.is_notarized(&new_message) && new_message.associated_epoch == Some(self.current_epoch) {
                                        info!("Epoch: {}, (Vote) received VOTE, message {} is NOTARIZED, checking for ancestor chain...", self.current_epoch, message.nonce);
                                        let chain_index = self.blockchain_manager.index_of_ancestor_chain(block.clone());
                                        match chain_index {
                                            Some(idx) => {
                                                info!("Epoch: {}, VOTE message {} descends from a notarized chain and is notarized. Adding to chain...", self.current_epoch, message.nonce);
                                                self.blockchain_manager
                                                    .add_to_chain(block.clone(), message.clone().get_signatures(), idx);
=======

                                    if self.is_notarized(&new_message) {
                                        info!("Epoch: {}, (Vote) received VOTE, message {} is NOTARIZED, checking for ancestor chain...", epoch, message.nonce);
                                        let chain_index = self.blockchain_manager.index_of_ancestor_chain(block.clone());
                                        match chain_index {
                                            Some(idx) => {
                                                info!("Epoch: {}, VOTE message {} descends from a notarized chain. Adding to chain...", epoch, message.nonce);
                                                self.blockchain_manager
                                            .       add_to_chain(block.clone(), message.clone().get_signatures(), idx);
                                                // Only broadcast if we haven't signed already
                                                if self.sign_message(&mut new_message) {
                                                    info!("Epoch: {}, (Vote) received VOTE, signing and broadcasting message {}...", epoch, new_message.nonce);
                                                    net_stack.broadcast_message(new_message.serialize());
                                                }
>>>>>>> 0e9e7cff
                                            }
                                            None => {
                                                info!("Epoch: {}, VOTE, message {} does not descend from a notarized chain. Will not sign or broadcast.", epoch, message.nonce);
                                            }
                                        }
<<<<<<< HEAD
                                    }
                                    else {
                                        if new_message.associated_epoch == Some(self.current_epoch) {
                                            net_stack.broadcast_message(new_message.serialize());
                                            self.voted_this_epoch = signed
                                        }
=======
                                        info!("Epoch: {}, (Vote) received VOTE, message {} is NOTARIZED, adding to chain...", epoch, message.nonce);
>>>>>>> 0e9e7cff
                                    }

                                    self.pending_transactions.retain(|x| *x != block.data);
                                } else {
                                    debug!("Unkown payload for MessageKind::Vote");
                                }
                            },
                            // Follower proposal handling logic
                            MessageKind::Propose => {
                                // If we haven't voted  yet this epoch and
                                // we receive a message from the leader, sign and vote
                                if let MessagePayload::Block(block) = &message.payload {
                                    if !self.voted_this_epoch && self.check_from_leader(epoch, &message) {
                                        // Clone of message that we can modify
                                        let mut new_message = message.clone();
                                        
                                        // Sign and broadcast
                                        info!("Epoch: {}, (Propose) received PROPOSE, signing and broadcasting message {}...",epoch, message.nonce);
                                        new_message.kind = MessageKind::Vote;
                                        self.sign_message(&mut new_message);
                                        net_stack.broadcast_message(new_message.serialize());
                                        self.voted_this_epoch = true;

                                        // Add the received (+ signed by us) message to the chain if its notarized
                                        if self.is_notarized(&new_message) {
                                            info!("Epoch: {}, (Propose) received PROPOSE, message {} is NOTARIZED, adding to chain...",epoch, message.nonce);
                                            self.blockchain_manager.index_of_ancestor_chain(block.clone()).map(|idx| 
                                                self.blockchain_manager
                                                    .add_to_chain(block.clone(), message.clone().get_signatures(), idx)
                                            );
                                        }

                                        self.pending_transactions.retain(|x| *x != block.data);
                                    }
                                } else {
                                    debug!("Unkown payload for MessageKind::Propose");
                                }
                            },
                            _ => {
                                debug!("Unknown message format/kind - ignoring");
                            },
                        };
                    }
                }
            }
        }
    }

    /* Returns a copy of the instance's public key */
    pub fn get_public_key(&self) -> PublicKey {
        return self.keypair.public;
    }

    /* Returns a copy of the most recently finalized block and its signatures */
    pub fn get_latest_finalized_block(&self) -> (Block, Vec<Signature>) {
        let (block, signatures) = self.blockchain_manager.get_latest_finalized_block();
        (block.clone(), signatures.clone())
    }
}

// =========================
// === Streamlet Helpers ===
// =========================

impl StreamletInstance {
    /* Signs an arbitrary slice of bytes
    @param bytes: arbitrary bytes to sign
    Note: should get rid of this? mainly for testing */
    fn sign(&self, bytes: &[u8]) -> Signature {
        return self.keypair.sign(bytes);
    }

    /* Signs a message's payload and adds the signature to the message
    after verifying it has not already signed it (currently inefficient)
    Returns true if we successfully sign, false if it's already been signed
    by us
     @param message: the message instance with a payload to be signed */
    fn sign_message(&self, message: &mut Message) -> bool {
        // Create signature
        let signature: Signature = self.keypair.sign(message.serialize_payload().as_slice());
        // Make sure we haven't signed already
        for s in message.clone().get_signatures() {
            if signature == s { return false; }
        }

        message.sign_message(signature.clone());
        return true;
    }

    /* Verifies a (message, signature) pair against a public key.
    @param message: the message instance with a (signature, payload) pair to be validated
    @param signature: signature of the message to be validated
    @param pk: public key to verify against the signature */
    fn verify_signature(&self, message: &Message, signature: &Signature, pk: &PublicKey) -> bool {
        let result = pk.verify(message.serialize_payload().as_slice(), signature);
        if let Err(error) = result {
            return false;
        } else {
            return true;
        }
    }

    /* Verifies message signatures against all known public keys, returning the number of valid signatures
    @param message: the message instance with signatures to be validated */
    fn verify_message(&self, message: &Message) -> usize {
        let mut num_valid_signatures = 0;
        let signatures = message.clone().get_signatures(); // Check all signatures

        // Check all sigatures on the message (TODO check duplicates)
        for signature in signatures.iter() {
            // Check against all known pk's
            for pk in self.public_keys.values() {
                if self.verify_signature(message, signature, pk) {
                    num_valid_signatures += 1;
                    break;
                }
            }
        }
        debug!(
            "Attempted validation on message {}, found {} valid signatures",
            message.nonce, num_valid_signatures
        );
        return num_valid_signatures;
    }

    /* Determines if the block associated with a message is notarized.
    @param epoch: epoch number */
    pub fn is_notarized(&self, message: &Message) -> bool {
        return self.verify_message(message)
            >= ((self.expected_peer_count + 1) as f64 / 2.0).ceil() as usize;
    }

    /* Determines if the block associated with a message is notarized.
    @param epoch: epoch number */
    fn check_from_leader(&self, epoch: u64, message: &Message) -> bool {
        // If message is from leader, only their signature should be on it
        let leader = self.get_epoch_leader(epoch);

        // Make sure we have leader's public key
        if !self.public_keys.contains_key(leader) {
            warn!("Missing leader public key...");
            return false;
        }
        let leader_pk = self.public_keys[leader];

        // Check leader's signature
        let signatures = message.clone().get_signatures();
        if signatures.len() == 1 {
            return self.verify_signature(message, &signatures[0], &leader_pk);
        } else {
            return false;
        }
    }

    /* Determines epoch leader using deterministic hash function. */
    fn get_epoch_leader(&self, epoch: u64) -> &String {
        let mut hasher = DefaultHasher::new();
        hasher.write_u64(epoch);
        let result = hasher.finish() as usize;
        let leader_index = result % (self.expected_peer_count + 1); // +1 for self
        return &self.sorted_peer_names[leader_index];
    }
    /* Determines epoch leader using deterministic hash function.
    @param epoch: epoch number
    Note: for testing, should be taken care of in peer discovery. */
    pub fn add_public_key(&mut self, instance_name: String, pk: &PublicKey) {
        self.public_keys.insert(instance_name, pk.clone()); // TODO catch errors with insertion?
    }
}

// ============================
// === Streamlet Unit Tests ===
// ============================

#[cfg(test)]
mod tests {
    use super::*;

    #[test]
    fn test_streamlet_signatures() {
        let streamlet = StreamletInstance::new(String::from("Test"), 1);
        // Testing signatures
        let message: &[u8] = b"This is a test of the tsunami alert system.";
        let signature: Signature = streamlet.sign(message);
        let public_key: PublicKey = streamlet.get_public_key();
        assert!(public_key.verify(message, &signature).is_ok());
    }

    #[test]
    fn test_streamlet_msg_signatures() {
        let mut streamlet1 = StreamletInstance::new(String::from("Test1"), 3);
        let streamlet2 = StreamletInstance::new(String::from("Test2"), 3);
        let streamlet3 = StreamletInstance::new(String::from("Test3"), 3);

        // Create random hash
        let mut hasher = Sha256::new();
        hasher.update(b"hello world");
        let result = hasher.finalize();
        let bytes: Sha256Hash = result
            .as_slice()
            .try_into()
            .expect("slice with incorrect length");

        // Create a test block
        let blk = Block::new(0, bytes, String::from("test").into_bytes(), 0, 0);

        // Create a message
        let mut message = Message::new_with_defined_nonce(
            MessagePayload::Block(blk),
            MessageKind::Vote,
            0,
            0,
            String::from("test"),
            None,
        );

        // Signing message
        streamlet1.sign_message(&mut message);
        assert!(message.signature_count() == 1);
        streamlet2.sign_message(&mut message);
        assert!(message.signature_count() == 2);
        streamlet3.sign_message(&mut message);
        assert!(message.signature_count() == 3);

        // Adding public keys to streamlet1
        streamlet1.add_public_key(String::from("test2"), &streamlet2.get_public_key());
        let bad_result = streamlet1.verify_message(&message);
        assert!(bad_result == 2);
        streamlet1.add_public_key(String::from("test3"), &streamlet3.get_public_key());
        assert!(streamlet1.public_keys.len() == 3);

        // Verify message with all signatures
        let good_result = streamlet1.verify_message(&message);
        assert!(good_result == 3);
    }
}

// ***** APPLICATION *****
pub async fn run_app() {
    let mut app = app::Application::new();
    app.run().await;
}<|MERGE_RESOLUTION|>--- conflicted
+++ resolved
@@ -32,11 +32,8 @@
     pub id: u32,
     pub name: String,
     expected_peer_count: usize,
-<<<<<<< HEAD
     current_epoch: u64, // This gets hazy with a monotonically updating epoch. I think this should remain time-based.
     first_actionable_epoch: u64,
-=======
->>>>>>> 0e9e7cff
     voted_this_epoch: bool,
     blockchain_manager: BlockchainManager,
     pending_transactions: VecDeque<Vec<u8>>,
@@ -54,12 +51,8 @@
     EpochStart,
 }
 
-<<<<<<< HEAD
-const EPOCH_LENGTH_S: u64 = 10;
-=======
 const EPOCH_LENGTH_S: u64 = 5;
 const EPOCH_DELAY_MS: u64 = 100;
->>>>>>> 0e9e7cff
 
 // ==========================
 // === Core Streamlet API ===
@@ -82,11 +75,8 @@
         Self {
             id: 0,
             expected_peer_count: expected_peer_count,
-<<<<<<< HEAD
             current_epoch: 0,
             first_actionable_epoch: 0,
-=======
->>>>>>> 0e9e7cff
             voted_this_epoch: false,
             name: name.clone(),
             blockchain_manager: BlockchainManager::new(),
@@ -313,7 +303,6 @@
                                 if let MessagePayload::Block(block) = &message.payload {
                                     // Clone of message that we can modify
                                     let mut new_message = message.clone();
-<<<<<<< HEAD
                                     let signed = self.sign_message(&mut new_message);
                                     if self.is_notarized(&new_message) && new_message.associated_epoch == Some(self.current_epoch) {
                                         info!("Epoch: {}, (Vote) received VOTE, message {} is NOTARIZED, checking for ancestor chain...", self.current_epoch, message.nonce);
@@ -323,37 +312,18 @@
                                                 info!("Epoch: {}, VOTE message {} descends from a notarized chain and is notarized. Adding to chain...", self.current_epoch, message.nonce);
                                                 self.blockchain_manager
                                                     .add_to_chain(block.clone(), message.clone().get_signatures(), idx);
-=======
-
-                                    if self.is_notarized(&new_message) {
-                                        info!("Epoch: {}, (Vote) received VOTE, message {} is NOTARIZED, checking for ancestor chain...", epoch, message.nonce);
-                                        let chain_index = self.blockchain_manager.index_of_ancestor_chain(block.clone());
-                                        match chain_index {
-                                            Some(idx) => {
-                                                info!("Epoch: {}, VOTE message {} descends from a notarized chain. Adding to chain...", epoch, message.nonce);
-                                                self.blockchain_manager
-                                            .       add_to_chain(block.clone(), message.clone().get_signatures(), idx);
-                                                // Only broadcast if we haven't signed already
-                                                if self.sign_message(&mut new_message) {
-                                                    info!("Epoch: {}, (Vote) received VOTE, signing and broadcasting message {}...", epoch, new_message.nonce);
-                                                    net_stack.broadcast_message(new_message.serialize());
-                                                }
->>>>>>> 0e9e7cff
                                             }
                                             None => {
                                                 info!("Epoch: {}, VOTE, message {} does not descend from a notarized chain. Will not sign or broadcast.", epoch, message.nonce);
                                             }
                                         }
-<<<<<<< HEAD
                                     }
                                     else {
                                         if new_message.associated_epoch == Some(self.current_epoch) {
                                             net_stack.broadcast_message(new_message.serialize());
                                             self.voted_this_epoch = signed
                                         }
-=======
                                         info!("Epoch: {}, (Vote) received VOTE, message {} is NOTARIZED, adding to chain...", epoch, message.nonce);
->>>>>>> 0e9e7cff
                                     }
 
                                     self.pending_transactions.retain(|x| *x != block.data);
