<<<<<<< HEAD
/*
    To get INFO macro printouts, RUST_LOG=info cargo run
*/
use tokio::{
    io::{stdin, AsyncBufReadExt, BufReader},
    sync::mpsc,
    select,
    time::sleep,
    spawn,
};
use std::time::Duration;
use serde::{Deserialize, Serialize};

use rand::Rng;

mod network;
mod peer_init;

// Demo of the networking API 

enum EventType {
    UserInput(String),
    NetworkInput(Vec<u8>),
    DoInit,
}
=======
use tokio;

use cs244b_project::{StreamletInstance};
>>>>>>> 18400cb7

#[derive(Deserialize, Serialize)]
pub struct Msg {
    data: String,
}

const DEFAULT_NUM_HOSTS: usize = 2;

#[tokio::main]
async fn main() {
<<<<<<< HEAD

    pretty_env_logger::init();

    /* Parse optional CL args: <expected peers> <name of this host> */
    let args : Vec<String> = std::env::args().collect();
    let expected_peer_count = {
        if args.len() >= 2 {
            let num_hosts = args[1].clone().parse::<usize>().expect("(Optional) first argument should be host count.");
            // Number of peers = num_hosts - this node 
            num_hosts - 1
        } else {
            DEFAULT_NUM_HOSTS - 1
        }
    };
    let name = { 
        if args.len() >= 3 {
            args[2].clone()
        } else {
            String::new()
        }  
    };

    // Initialize 
    // (1) message queue for the network to send us data
    // (2) message queue for us to receive data from the network
    let (net_sender, mut receiver) = mpsc::unbounded_channel();
    // Initialize the network stack
    let mut net_stack = network::NetworkStack::new("test_messages", net_sender).await;

    // Set up stdin
    let mut stdin = BufReader::new(stdin()).lines();

    // Set up what we need to initialize the peer discovery protocol
    let mut peers = peer_init::Peers::new(name.clone());
    let (trigger_init, mut recv_init) = mpsc::channel(1);
    let mut needs_init = true;
    spawn(async move { // trigger after MDNS has had a chance to do its thing
        sleep(Duration::from_secs(1)).await;
        trigger_init.send(0).await.expect("can't send init event");
    });

    loop {
        let evt = {
            select! {
                // User input
                line = stdin.next_line() => {
                    let line_data = line.expect("Can't get line").expect("Can't read from stdin");
                    Some(EventType::UserInput(line_data))
                },

                // When the network receives *any* message, it forwards the data to us thru this channel
                network_response = receiver.recv() => {
                    Some(EventType::NetworkInput(network_response.expect("Response doesn't exist.")))
                },

                // One way to model the initialization event 
                _init = recv_init.recv() => {
                    recv_init.close();
                    if needs_init {
                        needs_init = false;
                        Some(EventType::DoInit)
                    } else {
                        None
                    }
                },

                // Needs to be polled in order to make progress.
                _ = net_stack.clear_unhandled_event() => {
                    None
                },
                
            }
        };
        if let Some(event) = evt {
            
            match event{
                EventType::UserInput(line) => {
                    if line.starts_with("end discovery") || line.starts_with("e d") {
                        peers.send_end_init(&mut net_stack);
                    } else {
                        println!("User input!");
                        let rand : u32 = rand::thread_rng().gen();
                        println!("Sending message with nonce: {}", rand);
                        let msg = Msg{ data : String::from(format!("Hello from {}", rand)) };
                        net_stack.broadcast_message(serde_json::to_vec(&msg).expect("Can't serialize message!"));
                    }
                }
                EventType::NetworkInput(bytes) => {
                    println!("Message is {} bytes", bytes.len());
                    if let Ok(ad) = serde_json::from_slice::<peer_init::PeerAdvertisement>(&bytes) {
                        peers.recv_advertisement(ad, &mut net_stack);
                    }
                    else if let Ok(msg) = serde_json::from_slice::<Msg>(&bytes) {
                        println!("Received message: {}", msg.data);
                    }
                }
                EventType::DoInit => {
                    peers.start_init(&mut net_stack, expected_peer_count);
                }
            }
        }
    }
=======
    let streamlet = StreamletInstance::new(0);
    // Probably want to setup the id, num instances, exchange keys, etc.
    streamlet.run().await;  // Runs libp2p event loop
>>>>>>> 18400cb7
}<|MERGE_RESOLUTION|>--- conflicted
+++ resolved
@@ -1,46 +1,12 @@
-<<<<<<< HEAD
-/*
-    To get INFO macro printouts, RUST_LOG=info cargo run
-*/
-use tokio::{
-    io::{stdin, AsyncBufReadExt, BufReader},
-    sync::mpsc,
-    select,
-    time::sleep,
-    spawn,
-};
-use std::time::Duration;
-use serde::{Deserialize, Serialize};
-
-use rand::Rng;
-
-mod network;
-mod peer_init;
-
-// Demo of the networking API 
-
-enum EventType {
-    UserInput(String),
-    NetworkInput(Vec<u8>),
-    DoInit,
-}
-=======
 use tokio;
 
 use cs244b_project::{StreamletInstance};
->>>>>>> 18400cb7
-
-#[derive(Deserialize, Serialize)]
-pub struct Msg {
-    data: String,
-}
 
 const DEFAULT_NUM_HOSTS: usize = 2;
 
 #[tokio::main]
 async fn main() {
-<<<<<<< HEAD
-
+        
     pretty_env_logger::init();
 
     /* Parse optional CL args: <expected peers> <name of this host> */
@@ -62,89 +28,7 @@
         }  
     };
 
-    // Initialize 
-    // (1) message queue for the network to send us data
-    // (2) message queue for us to receive data from the network
-    let (net_sender, mut receiver) = mpsc::unbounded_channel();
-    // Initialize the network stack
-    let mut net_stack = network::NetworkStack::new("test_messages", net_sender).await;
-
-    // Set up stdin
-    let mut stdin = BufReader::new(stdin()).lines();
-
-    // Set up what we need to initialize the peer discovery protocol
-    let mut peers = peer_init::Peers::new(name.clone());
-    let (trigger_init, mut recv_init) = mpsc::channel(1);
-    let mut needs_init = true;
-    spawn(async move { // trigger after MDNS has had a chance to do its thing
-        sleep(Duration::from_secs(1)).await;
-        trigger_init.send(0).await.expect("can't send init event");
-    });
-
-    loop {
-        let evt = {
-            select! {
-                // User input
-                line = stdin.next_line() => {
-                    let line_data = line.expect("Can't get line").expect("Can't read from stdin");
-                    Some(EventType::UserInput(line_data))
-                },
-
-                // When the network receives *any* message, it forwards the data to us thru this channel
-                network_response = receiver.recv() => {
-                    Some(EventType::NetworkInput(network_response.expect("Response doesn't exist.")))
-                },
-
-                // One way to model the initialization event 
-                _init = recv_init.recv() => {
-                    recv_init.close();
-                    if needs_init {
-                        needs_init = false;
-                        Some(EventType::DoInit)
-                    } else {
-                        None
-                    }
-                },
-
-                // Needs to be polled in order to make progress.
-                _ = net_stack.clear_unhandled_event() => {
-                    None
-                },
-                
-            }
-        };
-        if let Some(event) = evt {
-            
-            match event{
-                EventType::UserInput(line) => {
-                    if line.starts_with("end discovery") || line.starts_with("e d") {
-                        peers.send_end_init(&mut net_stack);
-                    } else {
-                        println!("User input!");
-                        let rand : u32 = rand::thread_rng().gen();
-                        println!("Sending message with nonce: {}", rand);
-                        let msg = Msg{ data : String::from(format!("Hello from {}", rand)) };
-                        net_stack.broadcast_message(serde_json::to_vec(&msg).expect("Can't serialize message!"));
-                    }
-                }
-                EventType::NetworkInput(bytes) => {
-                    println!("Message is {} bytes", bytes.len());
-                    if let Ok(ad) = serde_json::from_slice::<peer_init::PeerAdvertisement>(&bytes) {
-                        peers.recv_advertisement(ad, &mut net_stack);
-                    }
-                    else if let Ok(msg) = serde_json::from_slice::<Msg>(&bytes) {
-                        println!("Received message: {}", msg.data);
-                    }
-                }
-                EventType::DoInit => {
-                    peers.start_init(&mut net_stack, expected_peer_count);
-                }
-            }
-        }
-    }
-=======
-    let streamlet = StreamletInstance::new(0);
+    let streamlet = StreamletInstance::new(0, expected_peer_count, name);
     // Probably want to setup the id, num instances, exchange keys, etc.
     streamlet.run().await;  // Runs libp2p event loop
->>>>>>> 18400cb7
 }