mod app;
mod blockchain;
mod messages;
mod network;
mod utils;

use itertools::Itertools;
use rand::Rng;
use tokio::io::{AsyncWriteExt, AsyncReadExt};
use std::collections::{hash_map::DefaultHasher, HashMap, VecDeque};
use std::hash::Hasher;
<<<<<<< HEAD
use tokio::sync::{Mutex};
use std::sync::Arc;
=======
use bincode::{deserialize, serialize};
>>>>>>> b85f69f2

use log::{debug, info, warn};
use std::time::Duration;
use tokio::{
    io::{stdin, AsyncBufReadExt, BufReader},
    select, spawn,
    sync::{mpsc, watch},
    time::sleep,
};
use std::net::SocketAddr;
use tokio::net::TcpListener;

pub use app::app_interface::*;
pub use blockchain::{Block, BlockchainManager, Chain, LocalChain, SignedBlock};
pub use messages::{Message, MessageKind, MessagePayload};
pub use network::peer_init;
pub use network::peer_init::PeerAdvertisement;
pub use network::NetworkStack;
pub use utils::crypto::*;

pub struct StreamletInstance {
    pub id: u32,
    pub name: String,
    expected_peer_count: usize,
    voted_this_epoch: bool,
    blockchain_manager: BlockchainManager,
    pending_transactions: VecDeque<Vec<u8>>,
    keypair: Keypair,
    public_keys: HashMap<String, PublicKey>,
    sorted_peer_names: Vec<String>,
}

enum EventType {
    UserInput(String),
    NetworkInput(Vec<u8>),
    EpochStart,
    TCPRequestBlock,
    TCPRequestChain,
}

const EPOCH_LENGTH_S: u64 = 5;
const EPOCH_DELAY_MS: u64 = 100;

// ==========================
// === Core Streamlet API ===
// ==========================

impl StreamletInstance {
    const STREAMLET_TOPIC: &'static str = "streamlet";

    /* Initializer:
    @param my_name: identifying "name" of this node
    @param expected_peer_count: expected number of StreamletInstances running */
    pub fn new(name: String, expected_peer_count: usize) -> Self {
        // Setup public/private key pair and id
        let mut csprng = OsRng {};
        let keypair: Keypair = Keypair::generate(&mut csprng);
        let pk: PublicKey = keypair.public.clone();
        // let id = rand::thread_rng().gen();  // TODO: set this up in peer init? currently chance for collision

        // Build the streamlet instance
        Self {
            id: 0,
            expected_peer_count: expected_peer_count,
            voted_this_epoch: false,
            name: name.clone(),
            blockchain_manager: BlockchainManager::new(),
            pending_transactions: VecDeque::new(),
            keypair: keypair,
            public_keys: HashMap::from([(name.clone(), pk)]),
            sorted_peer_names: Vec::new(),
        }
    }

    /* Main straemlet event loop.
    1. Intializes networking stack + input channels (e.g. stdin)
    2. Performs peer discovery
    3. Runs the main event loop */
    pub async fn run(&mut self) {

        // Share the epoch data here
        let current_epoch_handle = Arc::new(Mutex::new(0));
        // Initialize
        // (1) message queue for the network to send us data
        // (2) message queue for us to receive data from the network
        let (net_sender, mut receiver) = mpsc::unbounded_channel();

        // Initialize the network stack
        let mut net_stack =
            network::NetworkStack::new(StreamletInstance::STREAMLET_TOPIC, net_sender).await;

        // Set up stdin
        let mut stdin = BufReader::new(stdin()).lines();
        
        // Set up TCP for processing application requests
        let addr = "127.0.0.1:0".parse::<SocketAddr>().expect("Couldn't get socket addr");
        let listener = TcpListener::bind(&addr).await.expect("Couldn't create TCP listener");
        let local_addr = listener.local_addr().expect("Couldn't get local addr");
        info!("Listening for inbound TCP connection at {}", local_addr);

        // Accept create channels for streamlet instance to send / receive messages from the TCP thread
        let (tcp_connect_trigger, mut tcp_connect_recv) = watch::channel("tcp_conenct");
        let (tcp_data_sender, mut tcp_data_receiver) = mpsc::unbounded_channel();

        // Spawn thread to listen for TCP requests
        tokio::spawn(async move {
            loop {
                let (mut stream, _) = listener.accept().await.expect("Failed to accept TCP connection");

                // Determine Request Type
                let mut msg_bytes = Vec::new();
                stream.read_to_end(&mut msg_bytes).await.expect("Did not recieive data");
                let msg = String::from_utf8(msg_bytes.clone()).expect("Unable to decode msg bytes");
                
                // Ask streamlet for data
                match msg.as_str() {
                    "chain" => {
                        debug!("(TCP Thread) asking streamlet for chain");
                        tcp_connect_trigger.send("chain").expect("TCP connect trigger closed?");
                    }
                    "block" => { 
                        debug!("(TCP Thread) asking streamlet for block");
                        tcp_connect_trigger.send("block").expect("TCP connect trigger closed?"); 
                    }
                    _ => { 
                        info!("Unknown TCP request type"); 
                    }
                }
                let data: Vec<u8> = tcp_data_receiver.recv().await.expect("Expected to receive data from streamlet...");
                
                // Send through TCP stream
                stream.write_all(&data).await.expect("Failed writing data to TCP stream...");
                stream.flush().await.expect("Failed to flush stream...");
                stream.shutdown().await.expect("Failed to close stream...");
            }
        });

        // Set up what we need to initialize the peer discovery protocol
        let mut peers = peer_init::Peers::new(self.name.clone(), self.keypair.public, self.expected_peer_count);
        net_stack.open_init_channel();

        // Setup epoch timer channel
        let (timer_trigger, mut timer_recv) = watch::channel("timer_init");
        let (epoch_trigger, mut epoch_recv) = watch::channel("epoch_trigger");

        let mut current_epoch_handle_timer = current_epoch_handle.clone();
        // Epoch timer thread
        tokio::spawn(async move {
            // Wait until signaled that peer discovery is done
            let _ = timer_recv.changed().await.is_ok();

            // Epoch timer loop
            loop {
                sleep(Duration::from_secs(EPOCH_LENGTH_S)).await;
                let mut current_epoch = current_epoch_handle_timer.lock().await;
                *current_epoch = *current_epoch + 1;
                drop(current_epoch);
                epoch_trigger.send("tick!").expect("Timer reciever closed?");
            }
        });

        let app_interface = AppInterface::new(&mut net_stack);

        // Main event loop!
        loop {
            let evt = {
                select! {
                    // User input
                    line = stdin.next_line() => {
                        let line_data = line.expect("Can't get line").expect("Can't read from stdin");
                        Some(EventType::UserInput(line_data))
                    },

                    // When the network receives *any* message, it forwards the data to us thru this channel
                    network_response = receiver.recv() => {
                        Some(EventType::NetworkInput(network_response.expect("Response doesn't exist.")))
                    },

                    // One way to model the timer tick
                    _tick = epoch_recv.changed() => {
                        Some(EventType::EpochStart)
                    }

                    // Needs to be polled in order to make progress.
                    _ = net_stack.clear_unhandled_event() => {
                        None
                    },
                    
                    // One way to model getting a TCP request
                    _ = tcp_connect_recv.changed() => {
                        let request_type = *tcp_connect_recv.borrow();
                        debug!("From TCP thread recieved request type {}", request_type);
                        match request_type {
                            "chain" => { Some(EventType::TCPRequestChain) }
                            "block" => { Some(EventType::TCPRequestBlock) }
                            _ => { None }
                        }
                    }

                }
            };

            if let Some(event) = evt {
                match event {
                    EventType::UserInput(line) => {
                        if line.starts_with("init") {
                            peers.advertise_self(&mut net_stack);
                        }
                        if line.starts_with("end discovery") || line.starts_with("e d") {
                            peers.send_end_init(&mut net_stack);
                        } else if line.starts_with("notarized chains") || line.starts_with("nc") {
                            self.blockchain_manager.print_notarized_chains();
                        } else if line.starts_with("finalized chain") || line.starts_with("fc") {
                            self.blockchain_manager.print_finalized_chains();
                        }
                    }
                    EventType::TCPRequestChain => {
                        let finalized_chain = self.blockchain_manager.export_local_chain();
                        debug!("Sending chain {} to TCP thread", finalized_chain);
                        tcp_data_sender.send(serialize(&finalized_chain).expect("Failed to serialize chain")).expect("Failed to send chain...");
                    }
                    EventType::TCPRequestBlock => {
                        let (latest_finalized_block, signatures) = self.get_latest_finalized_block();
                        let signed_block = SignedBlock {
                            block: latest_finalized_block,
                            signatures: signatures,
                        };
                        debug!("Sending block {:?} to TCP thread", signed_block);
                        tcp_data_sender.send(serialize(&signed_block).expect("Failed to serialize block")).expect("Failed to send block..");
                    }
                    EventType::EpochStart => {
                        self.voted_this_epoch = false;

                        let current_epoch_ref = current_epoch_handle.lock().await;
                        let epoch = *current_epoch_ref;
                        drop(current_epoch_ref);

                        let leader = self.get_epoch_leader(epoch);
                        // Dropped at end of scope
                        
                        info!("Epoch: {} starting with leader {}...", epoch, leader);

                        // If I am the current leader, propose a block
                        if leader == &self.name {
                            info!("I'm the leader");
                            if let Some(data) = self.pending_transactions.pop_front() {
                                sleep(Duration::from_millis(EPOCH_DELAY_MS)).await;
                                // Cretae message contents
                                let height = u64::try_from(
                                    self.blockchain_manager.longest_notarized_chain_length,
                                )
                                .unwrap()
                                    - 1;
                                let (parent, _) = self.blockchain_manager.head();
                                let parent_hash = parent.hash.clone();
                                let proposed_block = Block::new(
                                    epoch,
                                    parent_hash,
                                    data,
                                    height,
                                    rand::thread_rng().gen(),
                                );

                                // Construct message
                                let mut message = Message::new(
                                    MessagePayload::Block(proposed_block),
                                    MessageKind::Propose,
                                    self.id,
                                    self.name.clone(),
                                );

                                // Sign and send mesasage
                                if self.sign_message(&mut message) {
                                    info!("Epoch: {}, (Propose) SENDING proposal, broadcasting message {}...", epoch, message.nonce);
                                    net_stack.broadcast_message(message.serialize());
                                } else {
                                    debug!("something weird happened...")
                                }
                            }
                        }
                    }
                    EventType::NetworkInput(bytes) => {
                        // Received message
                        let message = Message::deserialize(&bytes);
                        let current_epoch_ref = current_epoch_handle.lock().await;
                        let epoch = *current_epoch_ref;
                        drop(current_epoch_ref);
                        info!("Epoch: {}, Received {:?} message...", epoch, &message.kind);
                    

                        // Message processing logic
                        match &message.kind {
                            // Data from application
                            MessageKind::AppSend => {
                                match &message.payload {
                                    MessagePayload::AppData(data) => {
                                        self.pending_transactions.push_back(data.clone());
                                    }
                                    _ => {
                                        debug!("Unkown payload for MessageKind::AppSend");
                                    }
                                };
                            },
                            // Fulfill application request for data (ask the app to create a TCP connection for transport)
                            MessageKind::AppBlockRequest => {
                                // Construct message
                                let new_message = Message::new_with_defined_tag(
                                    MessagePayload::SocketAddr(local_addr),
                                    MessageKind::AppBlockResponse,
                                    message.tag,
                                    self.id,
                                    self.name.clone(),
                                );

<<<<<<< HEAD
                                // TOOD: just send to the application instead of bcast?
                                info!("Epoch: {}, responding to AppBlockRequest with {:?}", epoch, &new_message);
=======
                                info!("Epoch: {}, responding to AppBlockRequest with {:?}", self.current_epoch, &new_message);
>>>>>>> b85f69f2
                                app_interface.send_to_app(&mut net_stack, new_message.serialize());
                            },
                            // Fulfill application request for chain (ask the app to create a TCP connection for transport)
                            MessageKind::AppChainRequest => {
                                // Construct message
                                let new_message = Message::new_with_defined_tag(
                                    MessagePayload::SocketAddr(local_addr),
                                    MessageKind::AppChainResponse,
                                    message.tag,
                                    self.id,
                                    self.name.clone(),
                                );

                                info!("Epoch: {}, responding to AppChainRequest with {:?}", self.current_epoch, &new_message);
                                net_stack.broadcast_to_topic("app", new_message.serialize());
                            },
                            // Message only for application (we just ignore)
                            MessageKind::AppBlockResponse => { /* Do nothing? */ },
                            MessageKind::AppChainResponse => { /* Do nothing? */ },
                            // Peer advertisement logic
                            MessageKind::PeerInit => {
                                if let MessagePayload::PeerAdvertisement(ad) = &message.payload {
                                    self.add_public_key(ad.node_name.clone(), &ad.public_key);
                                    let status = peers.recv_advertisement(&ad, &mut net_stack);

                                    // Initialize vector of peers (for leader election)
                                    self.sorted_peer_names =
                                        self.public_keys.keys().cloned().sorted().collect();
                                    
                                    // Sometimes, "default" keys (empty string) end up in the map, 
                                    // generally because of how it's initialized. Remove these here. 
                                    self.sorted_peer_names.retain(|x| *x != String::new());

                                    // If we complete the peer discovery protocol, start timer
                                    // so that they start at roughly the same time on all nodes...
                                    // TODO do a better job of syncing timers...
                                    match status {
                                        peer_init::InitStatus::DoneStartTimer => {
                                            let _ = timer_trigger.send("start!").is_ok();
                                        }
                                        _ => { /* Do nothing */ }
                                    }
                                } else {
                                    debug!("Unkown payload for MessageKind::PeerInit");
                                }
                            },
                            // Implicit echo logic
                            // TODO: decide whether we think something's legit
                            MessageKind::Vote => {
                                // Currently signing + echoing everything...
                                // Should probably only sign things we already voted on??
                                // Note sure... TODO
                                // Also when do we stop echoing??? TODO
                                // TODO make sure we only add a notarized block once lol
                                if let MessagePayload::Block(block) = &message.payload {
                                    // Clone of message that we can modify
                                    let mut new_message = message.clone();

                                    if self.is_notarized(&new_message) {
                                        info!("Epoch: {}, (Vote) received VOTE, message {} is NOTARIZED, checking for ancestor chain...", epoch, message.nonce);
                                        let chain_index = self.blockchain_manager.index_of_ancestor_chain(block.clone());
                                        match chain_index {
                                            Some(idx) => {
                                                info!("Epoch: {}, VOTE message {} descends from a notarized chain. Adding to chain...", epoch, message.nonce);
                                                self.blockchain_manager
                                            .       add_to_chain(block.clone(), message.clone().get_signatures(), idx);
                                                // Only broadcast if we haven't signed already
                                                if self.sign_message(&mut new_message) {
                                                    info!("Epoch: {}, (Vote) received VOTE, signing and broadcasting message {}...", epoch, new_message.nonce);
                                                    net_stack.broadcast_message(new_message.serialize());
                                                }
                                            }
                                            None => {
                                                info!("Epoch: {}, VOTE, message {} does not descend from a notarized chain. Will not sign or broadcast.", epoch, message.nonce);
                                            }
                                        }
                                        info!("Epoch: {}, (Vote) received VOTE, message {} is NOTARIZED, adding to chain...", epoch, message.nonce);
                                    }

                                    self.pending_transactions.retain(|x| *x != block.data);
                                } else {
                                    debug!("Unkown payload for MessageKind::Vote");
                                }
                            },
                            // Follower proposal handling logic
                            MessageKind::Propose => {
                                // If we haven't voted  yet this epoch and
                                // we receive a message from the leader, sign and vote
                                if let MessagePayload::Block(block) = &message.payload {
                                    if !self.voted_this_epoch && self.check_from_leader(epoch, &message) {
                                        // Clone of message that we can modify
                                        let mut new_message = message.clone();
                                        
                                        // Sign and broadcast
                                        info!("Epoch: {}, (Propose) received PROPOSE, signing and broadcasting message {}...",epoch, message.nonce);
                                        new_message.kind = MessageKind::Vote;
                                        self.sign_message(&mut new_message);
                                        net_stack.broadcast_message(new_message.serialize());
                                        self.voted_this_epoch = true;

                                        // Add the received (+ signed by us) message to the chain if its notarized
                                        if self.is_notarized(&new_message) {
                                            info!("Epoch: {}, (Propose) received PROPOSE, message {} is NOTARIZED, adding to chain...",epoch, message.nonce);
                                            self.blockchain_manager.index_of_ancestor_chain(block.clone()).map(|idx| 
                                                self.blockchain_manager
                                                    .add_to_chain(block.clone(), message.clone().get_signatures(), idx)
                                            );
                                        }

                                        self.pending_transactions.retain(|x| *x != block.data);
                                    }
                                } else {
                                    debug!("Unkown payload for MessageKind::Propose");
                                }
                            },
                            _ => {
                                debug!("Unknown message format/kind - ignoring");
                            },
                        };
                    }
                }
            }
        }
    }

    /* Returns a copy of the instance's public key */
    pub fn get_public_key(&self) -> PublicKey {
        return self.keypair.public;
    }

    /* Returns a copy of the most recently finalized block and its signatures */
    pub fn get_latest_finalized_block(&self) -> (Block, Vec<Signature>) {
        let (block, signatures) = self.blockchain_manager.get_latest_finalized_block();
        (block.clone(), signatures.clone())
    }
}

// =========================
// === Streamlet Helpers ===
// =========================

impl StreamletInstance {
    /* Signs an arbitrary slice of bytes
    @param bytes: arbitrary bytes to sign
    Note: should get rid of this? mainly for testing */
    fn sign(&self, bytes: &[u8]) -> Signature {
        return self.keypair.sign(bytes);
    }

    /* Signs a message's payload and adds the signature to the message
    after verifying it has not already signed it (currently inefficient)
    Returns true if we successfully sign, false if it's already been signed
    by us
     @param message: the message instance with a payload to be signed */
    fn sign_message(&self, message: &mut Message) -> bool {
        // Create signature
        let signature: Signature = self.keypair.sign(message.serialize_payload().as_slice());
        // Make sure we haven't signed already
        for s in message.clone().get_signatures() {
            if signature == s { return false; }
        }

        message.sign_message(signature.clone());
        return true;
    }

    /* Verifies a (message, signature) pair against a public key.
    @param message: the message instance with a (signature, payload) pair to be validated
    @param signature: signature of the message to be validated
    @param pk: public key to verify against the signature */
    fn verify_signature(&self, message: &Message, signature: &Signature, pk: &PublicKey) -> bool {
        let result = pk.verify(message.serialize_payload().as_slice(), signature);
        if let Err(error) = result {
            return false;
        } else {
            return true;
        }
    }

    /* Verifies message signatures against all known public keys, returning the number of valid signatures
    @param message: the message instance with signatures to be validated */
    fn verify_message(&self, message: &Message) -> usize {
        let mut num_valid_signatures = 0;
        let signatures = message.clone().get_signatures(); // Check all signatures

        // Check all sigatures on the message (TODO check duplicates)
        for signature in signatures.iter() {
            // Check against all known pk's
            for pk in self.public_keys.values() {
                if self.verify_signature(message, signature, pk) {
                    num_valid_signatures += 1;
                    break;
                }
            }
        }
        debug!(
            "Attempted validation on message {}, found {} valid signatures",
            message.nonce, num_valid_signatures
        );
        return num_valid_signatures;
    }

    /* Determines if the block associated with a message is notarized.
    @param epoch: epoch number */
    pub fn is_notarized(&self, message: &Message) -> bool {
        // Partially synchronous model: 
        // - Finalize after three blocks
        // - >= 2N/3 signatures for notarization 
        // Note: expected peer count = excluding self; add one to get N
        return self.verify_message(message)
            >= (2.0 * (self.expected_peer_count + 1) as f64 / 3.0).ceil() as usize;
    }

    /* Determines if the block associated with a message is notarized.
    @param epoch: epoch number */
    fn check_from_leader(&self, epoch: u64, message: &Message) -> bool {
        // If message is from leader, only their signature should be on it
        let leader = self.get_epoch_leader(epoch);

        // Make sure we have leader's public key
        if !self.public_keys.contains_key(leader) {
            warn!("Missing leader public key...");
            return false;
        }
        let leader_pk = self.public_keys[leader];

        // Check leader's signature
        let signatures = message.clone().get_signatures();
        if signatures.len() == 1 {
            return self.verify_signature(message, &signatures[0], &leader_pk);
        } else {
            return false;
        }
    }

    /* Determines epoch leader using deterministic hash function. */
    fn get_epoch_leader(&self, epoch: u64) -> &String {
        let mut hasher = DefaultHasher::new();
        hasher.write_u64(epoch);
        let result = hasher.finish() as usize;
        let leader_index = result % (self.expected_peer_count + 1); // +1 for self
        return &self.sorted_peer_names[leader_index];
    }
    /* Determines epoch leader using deterministic hash function.
    @param epoch: epoch number
    Note: for testing, should be taken care of in peer discovery. */
    pub fn add_public_key(&mut self, instance_name: String, pk: &PublicKey) {
        self.public_keys.insert(instance_name, pk.clone()); // TODO catch errors with insertion?
    }
}

// ============================
// === Streamlet Unit Tests ===
// ============================

#[cfg(test)]
mod tests {
    use super::*;

    #[test]
    fn test_streamlet_signatures() {
        let streamlet = StreamletInstance::new(String::from("Test"), 1);
        // Testing signatures
        let message: &[u8] = b"This is a test of the tsunami alert system.";
        let signature: Signature = streamlet.sign(message);
        let public_key: PublicKey = streamlet.get_public_key();
        assert!(public_key.verify(message, &signature).is_ok());
    }

    #[test]
    fn test_streamlet_msg_signatures() {
        let mut streamlet1 = StreamletInstance::new(String::from("Test1"), 3);
        let streamlet2 = StreamletInstance::new(String::from("Test2"), 3);
        let streamlet3 = StreamletInstance::new(String::from("Test3"), 3);

        // Create random hash
        let mut hasher = Sha256::new();
        hasher.update(b"hello world");
        let result = hasher.finalize();
        let bytes: Sha256Hash = result
            .as_slice()
            .try_into()
            .expect("slice with incorrect length");

        // Create a test block
        let blk = Block::new(0, bytes, String::from("test").into_bytes(), 0, 0);

        // Create a message
        let mut message = Message::new_with_defined_nonce(
            MessagePayload::Block(blk),
            MessageKind::Vote,
            0,
            0,
            String::from("test"),
        );

        // Signing message
        streamlet1.sign_message(&mut message);
        assert!(message.signature_count() == 1);
        streamlet2.sign_message(&mut message);
        assert!(message.signature_count() == 2);
        streamlet3.sign_message(&mut message);
        assert!(message.signature_count() == 3);

        // Adding public keys to streamlet1
        streamlet1.add_public_key(String::from("test2"), &streamlet2.get_public_key());
        let bad_result = streamlet1.verify_message(&message);
        assert!(bad_result == 2);
        streamlet1.add_public_key(String::from("test3"), &streamlet3.get_public_key());
        assert!(streamlet1.public_keys.len() == 3);

        // Verify message with all signatures
        let good_result = streamlet1.verify_message(&message);
        assert!(good_result == 3);
    }
}

// ***** APPLICATION *****
pub async fn run_app() {
    let mut app = app::Application::new();
    app.run().await;
}<|MERGE_RESOLUTION|>--- conflicted
+++ resolved
@@ -9,12 +9,9 @@
 use tokio::io::{AsyncWriteExt, AsyncReadExt};
 use std::collections::{hash_map::DefaultHasher, HashMap, VecDeque};
 use std::hash::Hasher;
-<<<<<<< HEAD
 use tokio::sync::{Mutex};
 use std::sync::Arc;
-=======
 use bincode::{deserialize, serialize};
->>>>>>> b85f69f2
 
 use log::{debug, info, warn};
 use std::time::Duration;
@@ -329,12 +326,8 @@
                                     self.name.clone(),
                                 );
 
-<<<<<<< HEAD
                                 // TOOD: just send to the application instead of bcast?
                                 info!("Epoch: {}, responding to AppBlockRequest with {:?}", epoch, &new_message);
-=======
-                                info!("Epoch: {}, responding to AppBlockRequest with {:?}", self.current_epoch, &new_message);
->>>>>>> b85f69f2
                                 app_interface.send_to_app(&mut net_stack, new_message.serialize());
                             },
                             // Fulfill application request for chain (ask the app to create a TCP connection for transport)
