--- conflicted
+++ resolved
@@ -42,12 +42,9 @@
     keypair: Keypair,
     public_keys: HashMap<String, PublicKey>,
     sorted_peer_names: Vec<String>,
-<<<<<<< HEAD
     seen_block_this_epoch: Option<[u8; 32]>,
     sigs_on_seen_block_this_epoch: Vec<Signature>,
-=======
     epoch_of_last_published_block: u64,
->>>>>>> 8b610b5b
     // Solely for demoability
     pub compromise_type: CompromiseType,
 }
@@ -103,12 +100,9 @@
             keypair: keypair,
             public_keys: HashMap::from([(name.clone(), pk)]),
             sorted_peer_names: Vec::new(),
-<<<<<<< HEAD
             seen_block_this_epoch: None,
             sigs_on_seen_block_this_epoch: vec![],
-=======
             epoch_of_last_published_block: 0,
->>>>>>> 8b610b5b
             compromise_type: CompromiseType::NoCompromise,
         }
     }
