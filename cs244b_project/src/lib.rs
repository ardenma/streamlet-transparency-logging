mod app;
mod blockchain;
mod messages;
mod network;
mod utils;

use itertools::Itertools;
use rand::Rng;
use tokio::io::{AsyncWriteExt, AsyncReadExt};
use std::collections::{hash_map::DefaultHasher, HashMap, VecDeque};
use std::hash::Hasher;
use tokio::sync::{Mutex};
use std::sync::Arc;
use bincode::{serialize};

use log::{debug, info, warn};
use std::time::Duration;
use tokio::{
    io::{stdin, AsyncBufReadExt, BufReader},
    select, 
    sync::{mpsc, watch},
    time::sleep,
};
use std::net::SocketAddr;
use tokio::net::TcpListener;

pub use app::app_interface::*;
pub use blockchain::{Block, BlockchainManager, Chain, LocalChain, SignedBlock};
pub use messages::{Message, MessageKind, MessagePayload};
pub use network::peer_init;
pub use network::peer_init::PeerAdvertisement;
pub use network::NetworkStack;
pub use utils::crypto::*;

pub struct StreamletInstance {
    pub id: u32,
    pub name: String,
    expected_peer_count: usize,
    blockchain_manager: BlockchainManager,
    pending_transactions: VecDeque<Vec<u8>>,
    keypair: Keypair,
    public_keys: HashMap<String, PublicKey>,
    sorted_peer_names: Vec<String>,
<<<<<<< HEAD
    seen_block_this_epoch: Option<[u8; 32]>,
    sigs_on_seen_block_this_epoch: Vec<Signature>,
=======
    // Solely for demoability
    pub compromise_type: CompromiseType,
}

#[derive(Debug, PartialEq)]
pub enum CompromiseType {
    WrongParentHash, // Implemented behavior
    NoPropose, // Implemented behavior
    NoVote, // Implemented behavior
    NonLeaderPropose, // Implemented behavior
    EarlyEpoch, // Implemented behavior
    LateEpoch, // Implemented behavior
    NoCompromise,
>>>>>>> 7703db95
}

enum EventType {
    UserInput(String),
    NetworkInput(Vec<u8>),
    EpochStart,
    TCPRequestBlock,
    TCPRequestChain,
}

// Toggle based on number of nodes. 
// Should be higher for more nodes s.t. time for finalization. 
const EPOCH_LENGTH_S: u64 = 10;
const EPOCH_DELAY_MS: u64 = 100;

// ==========================
// === Core Streamlet API ===
// ==========================

impl StreamletInstance {
    const STREAMLET_TOPIC: &'static str = "streamlet";

    /* Initializer:
    @param my_name: identifying "name" of this node
    @param expected_peer_count: expected number of StreamletInstances running */
    pub fn new(name: String, expected_peer_count: usize) -> Self {
        // Setup public/private key pair and id
        let mut csprng = OsRng {};
        let keypair: Keypair = Keypair::generate(&mut csprng);
        let pk: PublicKey = keypair.public.clone();

        // Build the streamlet instance
        Self {
            id: 0,
            expected_peer_count: expected_peer_count,
            name: name.clone(),
            blockchain_manager: BlockchainManager::new(),
            pending_transactions: VecDeque::new(),
            keypair: keypair,
            public_keys: HashMap::from([(name.clone(), pk)]),
            sorted_peer_names: Vec::new(),
<<<<<<< HEAD
            seen_block_this_epoch: None,
            sigs_on_seen_block_this_epoch: vec![],
=======
            compromise_type: CompromiseType::NoCompromise,
>>>>>>> 7703db95
        }
    }

    /* Main straemlet event loop.
    1. Intializes networking stack + input channels (e.g. stdin)
    2. Performs peer discovery
    3. Runs the main event loop */
    pub async fn run(&mut self) {

        // Share the epoch data here
        let current_epoch_handle = Arc::new(Mutex::new(1));
        // If we've voted in the current epoch, store our "vote" (signature) here
        let vote_this_epoch_handle = Arc::new(Mutex::new(None));
        // Initialize
        // (1) message queue for the network to send us data
        // (2) message queue for us to receive data from the network
        let (net_sender, mut receiver) = mpsc::unbounded_channel();

        // Initialize the network stack
        let mut net_stack =
            network::NetworkStack::new(StreamletInstance::STREAMLET_TOPIC, net_sender).await;

        // Set up stdin
        let mut stdin = BufReader::new(stdin()).lines();
        
        // Set up TCP for processing application requests
        let addr = "127.0.0.1:0".parse::<SocketAddr>().expect("Couldn't get socket addr");
        let listener = TcpListener::bind(&addr).await.expect("Couldn't create TCP listener");
        let local_addr = listener.local_addr().expect("Couldn't get local addr");
        info!("Listening for inbound TCP connection at {}", local_addr);

        // Accept create channels for streamlet instance to send / receive messages from the TCP thread
        let (tcp_connect_trigger, mut tcp_connect_recv) = watch::channel("tcp_conenct");
        let (tcp_data_sender, tcp_data_receiver) = mpsc::unbounded_channel();

        // Spawn thread to listen for TCP requests
        tokio::spawn(async move {
            run_tcp_server(listener, tcp_data_receiver, tcp_connect_trigger).await;
        });

        // Set up what we need to initialize the peer discovery protocol
        let mut peers = peer_init::Peers::new(self.name.clone(), self.keypair.public, self.expected_peer_count);
        net_stack.open_init_channel();

        // Setup epoch timer channel
        let (timer_trigger, mut timer_recv) = watch::channel("timer_init");
        let (epoch_trigger, mut epoch_recv) = watch::channel("epoch_trigger");

        let current_epoch_handle_timer = current_epoch_handle.clone();
        // Epoch timer thread
        let vote_this_epoch_handle_timer = vote_this_epoch_handle.clone();
        tokio::spawn(async move {
            // Wait until signaled that peer discovery is done
            let _ = timer_recv.changed().await.is_ok();

            // Epoch timer loop
            loop {
                sleep(Duration::from_secs(EPOCH_LENGTH_S)).await;
                let mut current_epoch = current_epoch_handle_timer.lock().await;
                *current_epoch = *current_epoch + 1;
                drop(current_epoch);
                // Reset along with epoch counter
                let mut vote_this_epoch = vote_this_epoch_handle_timer.lock().await;
                *vote_this_epoch = None;
                drop(vote_this_epoch);
                epoch_trigger.send("tick!").expect("Timer reciever closed?");
            }
        });

        let app_interface = AppInterface::new(&mut net_stack);

        // Main event loop!
        loop {
            let evt = {
                select! {
                    // User input
                    line = stdin.next_line() => {
                        let line_data = line.expect("Can't get line").expect("Can't read from stdin");
                        Some(EventType::UserInput(line_data))
                    },

                    // When the network receives *any* message, it forwards the data to us thru this channel
                    network_response = receiver.recv() => {
                        Some(EventType::NetworkInput(network_response.expect("Response doesn't exist.")))
                    },

                    // One way to model the timer tick
                    _tick = epoch_recv.changed() => {
                        Some(EventType::EpochStart)
                    }

                    // Needs to be polled in order to make progress.
                    _ = net_stack.clear_unhandled_event() => {
                        None
                    },
                    
                    // One way to model getting a TCP request
                    _ = tcp_connect_recv.changed() => {
                        let request_type = *tcp_connect_recv.borrow();
                        debug!("From TCP thread recieved request type {}", request_type);
                        match request_type {
                            "chain" => { Some(EventType::TCPRequestChain) }
                            "block" => { Some(EventType::TCPRequestBlock) }
                            _ => { None }
                        }
                    }

                }
            };

            if let Some(event) = evt {
                match event {
                    EventType::UserInput(line) => {
                        if line.starts_with("init") {
                            peers.advertise_self(&mut net_stack);
                        }
                        if line.starts_with("end init") || line.starts_with("e i") || line.starts_with("end discovery") || line.starts_with("e d") {
                            peers.send_end_init(&mut net_stack);
                        } else if line.starts_with("notarized chains") || line.starts_with("nc") {
                            self.blockchain_manager.print_notarized_chains();
                        } else if line.starts_with("finalized chain") || line.starts_with("fc") {
                            self.blockchain_manager.print_finalized_chains();
                        }

                        /*
                         *  Inputs to compromise a specific node to test failure behavior
                         *  Obviously, this would not exist in an actual implementation, just for demo-ability 
                         */ 
                        else if line.starts_with("compromise early-epoch") || line.starts_with("ee")  {
                            self.compromise_type = CompromiseType::EarlyEpoch
                        }
                        else if line.starts_with("compromise late-epoch") || line.starts_with("le")  {
                            self.compromise_type = CompromiseType::LateEpoch
                        }
                        else if line.starts_with("compromise no-propose") || line.starts_with("np") {
                            self.compromise_type = CompromiseType::NoPropose
                        }
                        else if line.starts_with("compromise wrong-parent-hash") || line.starts_with("wp") {
                            self.compromise_type = CompromiseType::WrongParentHash
                        }
                        else if line.starts_with("compromise no-vote") || line.starts_with("nv") {
                            self.compromise_type = CompromiseType::NoVote
                        }
                        else if line.starts_with("compromise non-leader-propose") || line.starts_with("nlp") {
                            self.compromise_type = CompromiseType::NonLeaderPropose
                        }
                    }
                    EventType::TCPRequestChain => {
                        let finalized_chain = self.blockchain_manager.export_local_chain();
                        debug!("Sending chain {} to TCP thread", finalized_chain);
                        tcp_data_sender.send(serialize(&finalized_chain).expect("Failed to serialize chain")).expect("Failed to send chain...");
                    }
                    EventType::TCPRequestBlock => {
                        let (latest_finalized_block, signatures) = self.get_latest_finalized_block();
                        let signed_block = SignedBlock {
                            block: latest_finalized_block,
                            signatures: signatures,
                        };
                        debug!("Sending block {:?} to TCP thread", signed_block);
                        tcp_data_sender.send(serialize(&signed_block).expect("Failed to serialize block")).expect("Failed to send block..");
                    }
                    EventType::EpochStart => {
                        self.seen_block_this_epoch = None;
                        self.sigs_on_seen_block_this_epoch = vec![];

                        // Want to hold locks for as little time as possible s.t. timer doesn't get out of sync
                        let current_epoch_ref = current_epoch_handle.lock().await;
                        let epoch = *current_epoch_ref;
                        drop(current_epoch_ref);

                        let leader = self.get_epoch_leader(epoch);
                        
                        info!("Epoch: {} starting with leader {}...", epoch, leader);

                        // If I am the current leader, propose a block
                        if leader == &self.name 
                        || self.compromise_type == CompromiseType::NonLeaderPropose
                        && !(self.compromise_type == CompromiseType::NoPropose) {
                            info!("I'm the leader");
                            if let Some(data) = self.pending_transactions.pop_front() {
                                sleep(Duration::from_millis(EPOCH_DELAY_MS)).await;
                                // Cretae message contents
                                let height = u64::try_from(
                                    self.blockchain_manager.longest_notarized_chain_length,
                                )
                                .unwrap()
                                    - 1;
                                let (parent, _) = self.blockchain_manager.head();
                                let mut parent_hash = parent.hash.clone();
                                let proposed_block = Block::new(
                                    {
                                        if self.compromise_type == CompromiseType::EarlyEpoch { 0 }
                                        else if self.compromise_type == CompromiseType::LateEpoch { epoch + 50 } 
                                        else { epoch }
                                    },
                                    { 
                                        if self.compromise_type == CompromiseType::WrongParentHash { parent_hash.sort() } 
                                        parent_hash
                                    },
                                    data,
                                    height,
                                    rand::thread_rng().gen(),
                                );

                                // Construct message
                                let mut message = Message::new(
                                    MessagePayload::Block(proposed_block),
                                    MessageKind::Propose,
                                    self.id,
                                    self.name.clone(),
                                );

                                // Sign and send mesasage
                                if let Some(sig) = self.sign_message(&mut message) {
                                    info!("Epoch: {}, (Propose) SENDING proposal, broadcasting message {}...", epoch, message.nonce);
                                    net_stack.broadcast_message(message.serialize());
                                    let mut vote_this_epoch_ref = vote_this_epoch_handle.lock().await;
                                    *vote_this_epoch_ref = Some(sig);
                                    drop(vote_this_epoch_ref);
                                } else {
                                    debug!("something weird happened...")
                                }
                            }
                        }
                    }
                    EventType::NetworkInput(bytes) => {
                        // Received message
                        let message = Message::deserialize(&bytes);
                        
                        // Lock mutexes short-term. 
                        // Locking for too long causes epoch timers to get out of sync. 
                        let current_epoch_ref = current_epoch_handle.lock().await;
                        let epoch = *current_epoch_ref;
                        drop(current_epoch_ref);
                        let vote_this_epoch_ref = vote_this_epoch_handle.lock().await;
                        let vote_this_epoch = *vote_this_epoch_ref;
                        drop(vote_this_epoch_ref);

                        debug!("Epoch: {}, Received {:?} message...", epoch, &message.kind);
                    
                        // Message processing logic
                        match &message.kind {
                            // Data from application
                            MessageKind::AppSend => {
                                match &message.payload {
                                    MessagePayload::AppData(data) => {
                                        info!("Epoch: {}, received message from app; adding to pending transactions", epoch);
                                        if app_interface.message_is_from_app(&message) && app_interface.data_is_valid(&message) {
                                            self.pending_transactions.push_back(data.clone());
                                        }
                                    }
                                    _ => {
                                        debug!("Unkown payload for MessageKind::AppSend");
                                    }
                                };
                            },
                            // Fulfill application request for data (ask the app to create a TCP connection for transport)
                            MessageKind::AppBlockRequest => {
                                // Construct message
                                let new_message = Message::new_with_defined_tag(
                                    MessagePayload::SocketAddr(local_addr),
                                    MessageKind::AppBlockResponse,
                                    message.tag,
                                    self.id,
                                    self.name.clone(),
                                );

                                // TOOD: just send to the application instead of bcast?
                                info!("Epoch: {}, responding to AppBlockRequest with {:?}", epoch, &new_message);
                                app_interface.send_to_app(&mut net_stack, new_message.serialize());
                            },
                            // Fulfill application request for chain (ask the app to create a TCP connection for transport)
                            MessageKind::AppChainRequest => {
                                // Construct message
                                let new_message = Message::new_with_defined_tag(
                                    MessagePayload::SocketAddr(local_addr),
                                    MessageKind::AppChainResponse,
                                    message.tag,
                                    self.id,
                                    self.name.clone(),
                                );

                                info!("Epoch: {}, responding to AppChainRequest with {:?}", epoch, &new_message);
                                net_stack.broadcast_to_topic("app", new_message.serialize());
                            },
                            // Message only for application (we just ignore)
                            MessageKind::AppBlockResponse => { /* Do nothing */ },
                            MessageKind::AppChainResponse => { /* Do nothing */ },
                            // Peer advertisement logic
                            MessageKind::PeerInit => {
                                if let MessagePayload::PeerAdvertisement(ad) = &message.payload {
                                    self.add_public_key(ad.node_name.clone(), &ad.public_key);
                                    let status = peers.recv_advertisement(&ad, &mut net_stack);

                                    // Initialize vector of peers (for leader election)
                                    self.sorted_peer_names =
                                        self.public_keys.keys().cloned().sorted().collect();
                                    
                                    // Sometimes, "default" keys (empty string) end up in the map, 
                                    // generally because of how it's initialized. Remove these here. 
                                    self.sorted_peer_names.retain(|x| *x != String::new());

                                    // If we complete the peer discovery protocol, start timer
                                    // so that they start at roughly the same time on all nodes...
                                    match status {
                                        peer_init::InitStatus::DoneStartTimer => {
                                            let _ = timer_trigger.send("start!").is_ok();
                                        }
                                        _ => { /* Do nothing */ }
                                    }
                                } else {
                                    debug!("Unkown payload for MessageKind::PeerInit");
                                }
                            },
                            // Implicit echo logic
                            MessageKind::Vote => {
                                if let MessagePayload::Block(block) = &message.payload {
                                    // Clone of message that we can modify
                                    let mut new_message = message.clone();
                                    // Don't "endorse" this vote unless you've already gotten a proposal 
                                    if vote_this_epoch.is_some() {
                                        // Make sure hashes match in this VOTE and the stored Proposed block and append signatures if so
                                        if let Some(sig) = self.should_vote(&mut new_message, vote_this_epoch, epoch, &block, &app_interface) {
<<<<<<< HEAD
                                            if self.seen_block_this_epoch == Some(block.hash) {
                                                self.sigs_on_seen_block_this_epoch.append(&mut new_message.clone().get_signatures());
                                                self.sigs_on_seen_block_this_epoch.dedup();
                                            }
                                            // update message signature list with the most signatures possible
                                            new_message.signatures = self.sigs_on_seen_block_this_epoch.clone();
                                            // Broadcast messages that we haven't signed yet
                                            // Note: this is an inexact, but reasonable, proxy for echoing
                                            info!("Epoch {}: VOTED and signed message {}; broadcasting", epoch, message.nonce);
                                            net_stack.broadcast_message(new_message.serialize());
                                            // Update -- we just voted!
                                            let mut vote_this_epoch_ref = vote_this_epoch_handle.lock().await;
                                            *vote_this_epoch_ref = Some(sig);
                                            drop(vote_this_epoch_ref);
                                            // Once we've voted for a transaction, we should never propose it. 
                                            self.pending_transactions.retain(|x| *x != block.data);
=======
                                            if self.compromise_type != CompromiseType::NoVote {
                                                // Broadcast messages that we haven't signed yet
                                                // Note: this is an inexact, but reasonable, proxy for echoing
                                                info!("Epoch {}: NEW and VALID message {}; broadcasting", epoch, message.nonce);
                                                net_stack.broadcast_message(new_message.serialize());
                                                // Update -- we just voted!
                                                let mut vote_this_epoch_ref = vote_this_epoch_handle.lock().await;
                                                *vote_this_epoch_ref = Some(sig);
                                                drop(vote_this_epoch_ref);
                                                // Once we've voted for a transaction, we should never propose it. 
                                                self.pending_transactions.retain(|x| *x != block.data);
                                            }
>>>>>>> 7703db95
                                        }
                                    }
                                    // If block is notarized and still extends from a longest notarized chain, 
                                    // then add it to the chain. 
                                    if self.is_notarized(&message) {
                                        let index = self.blockchain_manager.index_of_ancestor_chain(block.clone());
                                        if index.is_some() {
                                            info!("Epoch {}: Adding notarized message {} to chain {}", epoch, message.nonce, index.unwrap());
                                            self.blockchain_manager.add_to_chain( 
                                                block.clone(), 
                                                message.clone().get_signatures(), 
                                                index.unwrap()
                                            );
                                        }
                                    }
                                } else {
                                    debug!("Unkown payload for MessageKind::Vote");
                                }
                            },
                            // Follower proposal handling logic
                            MessageKind::Propose => {
                                // If we haven't voted  yet this epoch and
                                // we receive a message from the leader, sign and vote
                                if let MessagePayload::Block(block) = &message.payload {
                                    // Clone of message that we can modify
                                    let mut new_message = message.clone();
                                    let signature = self.should_vote(&mut new_message, vote_this_epoch, epoch, &block, &app_interface);
                                    if let Some(sig) = signature {
<<<<<<< HEAD
                                        // Sign and broadcast
                                        info!("Epoch: {}, (Propose) received PROPOSE, signing and broadcasting message {}...",epoch, message.nonce);
                                        new_message.kind = MessageKind::Vote;
                                        self.seen_block_this_epoch = Some(block.hash);
                                        self.sigs_on_seen_block_this_epoch.append(&mut new_message.clone().get_signatures());
                                        
                                        net_stack.broadcast_message(new_message.serialize());
                                        // If an epoch has passed since we locked the mutex, then we may miss an epoch of voting.
                                        // This is assumed to be rare, and nodes will recover in the next epoch. 
                                        // Update - we just voted!
                                        let mut vote_this_epoch_ref = vote_this_epoch_handle.lock().await;
                                        *vote_this_epoch_ref = Some(sig);
                                        drop(vote_this_epoch_ref);

=======
                                        if self.compromise_type != CompromiseType::NoVote {
                                            // Sign and broadcast
                                            info!("Epoch: {}, (Propose) received valid PROPOSE, signing and broadcasting message {}...",epoch, message.nonce);
                                            new_message.kind = MessageKind::Vote;
                                            net_stack.broadcast_message(new_message.serialize());
                                            // If an epoch has passed since we locked the mutex, then we may miss an epoch of voting.
                                            // This is assumed to be rare, and nodes will recover in the next epoch. 
                                            // Update - we just voted!
                                            let mut vote_this_epoch_ref = vote_this_epoch_handle.lock().await;
                                            *vote_this_epoch_ref = Some(sig);
                                            drop(vote_this_epoch_ref);
                                        }
>>>>>>> 7703db95
                                        // Add the received (+ signed by us) message to the chain if its notarized
                                        if self.is_notarized(&message) {
                                            info!("Epoch: {}, (Propose) received PROPOSE, message {} is NOTARIZED, adding to chain...",epoch, message.nonce);
                                            self.blockchain_manager.index_of_ancestor_chain(block.clone()).map(|idx| 
                                                self.blockchain_manager
                                                    .add_to_chain(block.clone(), message.clone().get_signatures(), idx)
                                            );
                                        }

                                        self.pending_transactions.retain(|x| *x != block.data);
                                    }
                                } else {
                                    debug!("Unkown payload for MessageKind::Propose");
                                }
                            },
                            _ => {
                                debug!("Unknown message format/kind - ignoring");
                            },
                        };
                    }
                }
            }
        }
    }

    /* Returns a copy of the instance's public key */
    pub fn get_public_key(&self) -> PublicKey {
        return self.keypair.public;
    }

    /* Returns a copy of the most recently finalized block and its signatures */
    pub fn get_latest_finalized_block(&self) -> (Block, Vec<Signature>) {
        let (block, signatures) = self.blockchain_manager.get_latest_finalized_block();
        (block.clone(), signatures.clone())
    }
}

// =========================
// === Streamlet Helpers ===
// =========================

impl StreamletInstance {
    /* Signs an arbitrary slice of bytes
    @param bytes: arbitrary bytes to sign
    Note: should get rid of this? mainly for testing */
    fn sign(&self, bytes: &[u8]) -> Signature {
        return self.keypair.sign(bytes);
    }

    /* Signs a message's payload and adds the signature to the message
    after verifying it has not already signed it (currently inefficient)
    Returns true if we successfully sign, false if it's already been signed
    by us
     @param message: the message instance with a payload to be signed */
    fn sign_message(&self, message: &mut Message) -> Option<Signature> {
        // Create signature
        let signature: Signature = self.sign(message.serialize_payload().as_slice());
        // Make sure we haven't signed already
        for s in message.clone().get_signatures() {
            if signature == s { return None; }
        }

        message.sign_message(signature.clone());
        return Some(signature);
    }

    /* Verifies a (message, signature) pair against a public key.
    @param message: the message instance with a (signature, payload) pair to be validated
    @param signature: signature of the message to be validated
    @param pk: public key to verify against the signature */
    fn verify_signature(&self, message: &Message, signature: &Signature, pk: &PublicKey) -> bool {
        let result = pk.verify(message.serialize_payload().as_slice(), signature);
        if let Err(_) = result {
            return false;
        } else {
            return true;
        }
    }

    /* Verifies message signatures against all known public keys, returning the number of valid signatures
    @param message: the message instance with signatures to be validated */
    fn verify_message(&self, message: &Message) -> usize {
        let mut num_valid_signatures = 0;
        let signatures = message.clone().get_signatures(); // Check all signatures

        // Check all sigatures on the message; prevent double-signing
        let mut seen = std::collections::HashSet::new();
        for signature in signatures.iter() {
            // Check against all known pk's
            for name in self.public_keys.keys() {
                let pk = self.public_keys[name];
                if !seen.contains(name) && self.verify_signature(message, signature, &pk) {
                    num_valid_signatures += 1;
                    seen.insert(name);
                    break;
                }
            }
        }
        debug!(
            "Attempted validation on message {}, found {} valid signatures",
            message.nonce, num_valid_signatures
        );
        return num_valid_signatures;
    }

    /* Determines if the block associated with a message is notarized.
    @param epoch: epoch number */
    pub fn is_notarized(&self, message: &Message) -> bool {
        // Partially synchronous model: 
        // - Finalize after three blocks
        // - >= 2N/3 signatures for notarization 
        // Note: expected peer count = excluding self; add one to get N
        return self.verify_message(message)
            >= (2.0 * (self.expected_peer_count + 1) as f64 / 3.0).ceil() as usize;
    }

    fn should_vote(&mut self, message: &mut Message, vote_this_epoch: Option<Signature>, epoch: u64, block: &Block, app_interface: &AppInterface) -> Option<Signature> {
        
        // Basic checks:
        if !self.check_from_leader(epoch, &message) || // From the leader? 
            // Correct epoch? 
            block.epoch != epoch  || 
            // Descends from ancestor? 
            self.blockchain_manager.index_of_ancestor_chain(block.clone()).is_none() ||
            // Is the data valid? 
            !app_interface.data_is_valid(&message)
        {
            return None;
        }

        let sig = self.sign_message(message);

        if let Some(signature_value) = sig {
            // Vote if and only if: 
            // - We haven't voted before in this epoch
            // - This is a re-broadcast of our vote in this epoch
            if vote_this_epoch.is_none() || vote_this_epoch.unwrap() == signature_value {
                return Some(signature_value);
            }
        }

        None 
    }

    /* Determines if the leader was first to sign this message. Used for justifying a new vote. 
    @param epoch: epoch number */
    fn check_from_leader(&self, epoch: u64, message: &Message) -> bool {
        // If message is from leader, only their signature should be on it
        let leader = self.get_epoch_leader(epoch);

        // Make sure we have leader's public key
        if !self.public_keys.contains_key(leader) {
            warn!("Missing leader public key...");
            return false;
        }
        let leader_pk = self.public_keys[leader];

        // Check leader's signature
        let signatures = message.clone().get_signatures();
        if signatures.len() >= 1 {
            return self.verify_signature(message, &signatures[0], &leader_pk);
        } else {
            return false;
        }
    }

    /* Determines epoch leader using deterministic hash function. */
    fn get_epoch_leader(&self, epoch: u64) -> &String {
        let mut hasher = DefaultHasher::new();
        hasher.write_u64(epoch);
        let result = hasher.finish() as usize;
        let leader_index = result % (self.expected_peer_count + 1); // +1 for self
        return &self.sorted_peer_names[leader_index];
    }

    /* Add public key to local data structure. */
    pub fn add_public_key(&mut self, instance_name: String, pk: &PublicKey) {
        self.public_keys.insert(instance_name, pk.clone());
    }
}

// ============================
// === Streamlet Unit Tests ===
// ============================

#[cfg(test)]
mod tests {
    use super::*;

    #[test]
    fn test_streamlet_signatures() {
        let streamlet = StreamletInstance::new(String::from("Test"), 1);
        // Testing signatures
        let message: &[u8] = b"This is a test of the tsunami alert system.";
        let signature: Signature = streamlet.sign(message);
        let public_key: PublicKey = streamlet.get_public_key();
        assert!(public_key.verify(message, &signature).is_ok());
    }

    #[test]
    fn test_streamlet_msg_signatures() {
        let mut streamlet1 = StreamletInstance::new(String::from("Test1"), 3);
        let streamlet2 = StreamletInstance::new(String::from("Test2"), 3);
        let streamlet3 = StreamletInstance::new(String::from("Test3"), 3);

        // Create random hash
        let mut hasher = Sha256::new();
        hasher.update(b"hello world");
        let result = hasher.finalize();
        let bytes: Sha256Hash = result
            .as_slice()
            .try_into()
            .expect("slice with incorrect length");

        // Create a test block
        let blk = Block::new(0, bytes, String::from("test").into_bytes(), 0, 0);

        // Create a message
        let mut message = Message::new_with_defined_nonce(
            MessagePayload::Block(blk),
            MessageKind::Vote,
            0,
            0,
            String::from("test"),
        );

        // Signing message
        streamlet1.sign_message(&mut message);
        assert!(message.signature_count() == 1);
        streamlet2.sign_message(&mut message);
        assert!(message.signature_count() == 2);
        streamlet3.sign_message(&mut message);
        assert!(message.signature_count() == 3);

        // Adding public keys to streamlet1
        streamlet1.add_public_key(String::from("test2"), &streamlet2.get_public_key());
        let bad_result = streamlet1.verify_message(&message);
        assert!(bad_result == 2);
        streamlet1.add_public_key(String::from("test3"), &streamlet3.get_public_key());
        assert!(streamlet1.public_keys.len() == 3);

        // Verify message with all signatures
        let good_result = streamlet1.verify_message(&message);
        assert!(good_result == 3);
    }
}

async fn run_tcp_server(listener: TcpListener, 
                mut tcp_data_receiver: mpsc::UnboundedReceiver<Vec<u8>>, 
                tcp_connect_trigger: tokio::sync::watch::Sender<&str>) 
{
    loop {
        let (mut stream, _) = listener.accept().await.expect("Failed to accept TCP connection");

        // Determine Request Type
        let mut msg_bytes = Vec::new();
        stream.read_to_end(&mut msg_bytes).await.expect("Did not recieive data");
        let msg = String::from_utf8(msg_bytes.clone()).expect("Unable to decode msg bytes");
        
        // Ask streamlet for data
        match msg.as_str() {
            "chain" => {
                debug!("(TCP Thread) asking streamlet for chain");
                tcp_connect_trigger.send("chain").expect("TCP connect trigger closed?");
            }
            "block" => { 
                debug!("(TCP Thread) asking streamlet for block");
                tcp_connect_trigger.send("block").expect("TCP connect trigger closed?"); 
            }
            _ => { 
                info!("Unknown TCP request type"); 
            }
        }
        let data: Vec<u8> = tcp_data_receiver.recv().await.expect("Expected to receive data from streamlet...");
        
        // Send through TCP stream
        stream.write_all(&data).await.expect("Failed writing data to TCP stream...");
        stream.flush().await.expect("Failed to flush stream...");
        stream.shutdown().await.expect("Failed to close stream...");
    }
}

// ***** APPLICATION *****
pub async fn run_app() {
    let mut app = app::Application::new();
    app.run().await;
}
<|MERGE_RESOLUTION|>--- conflicted
+++ resolved
@@ -41,10 +41,8 @@
     keypair: Keypair,
     public_keys: HashMap<String, PublicKey>,
     sorted_peer_names: Vec<String>,
-<<<<<<< HEAD
     seen_block_this_epoch: Option<[u8; 32]>,
     sigs_on_seen_block_this_epoch: Vec<Signature>,
-=======
     // Solely for demoability
     pub compromise_type: CompromiseType,
 }
@@ -58,7 +56,6 @@
     EarlyEpoch, // Implemented behavior
     LateEpoch, // Implemented behavior
     NoCompromise,
->>>>>>> 7703db95
 }
 
 enum EventType {
@@ -100,12 +97,9 @@
             keypair: keypair,
             public_keys: HashMap::from([(name.clone(), pk)]),
             sorted_peer_names: Vec::new(),
-<<<<<<< HEAD
             seen_block_this_epoch: None,
             sigs_on_seen_block_this_epoch: vec![],
-=======
             compromise_type: CompromiseType::NoCompromise,
->>>>>>> 7703db95
         }
     }
 
@@ -429,37 +423,24 @@
                                     if vote_this_epoch.is_some() {
                                         // Make sure hashes match in this VOTE and the stored Proposed block and append signatures if so
                                         if let Some(sig) = self.should_vote(&mut new_message, vote_this_epoch, epoch, &block, &app_interface) {
-<<<<<<< HEAD
                                             if self.seen_block_this_epoch == Some(block.hash) {
                                                 self.sigs_on_seen_block_this_epoch.append(&mut new_message.clone().get_signatures());
                                                 self.sigs_on_seen_block_this_epoch.dedup();
                                             }
                                             // update message signature list with the most signatures possible
                                             new_message.signatures = self.sigs_on_seen_block_this_epoch.clone();
-                                            // Broadcast messages that we haven't signed yet
-                                            // Note: this is an inexact, but reasonable, proxy for echoing
-                                            info!("Epoch {}: VOTED and signed message {}; broadcasting", epoch, message.nonce);
-                                            net_stack.broadcast_message(new_message.serialize());
-                                            // Update -- we just voted!
-                                            let mut vote_this_epoch_ref = vote_this_epoch_handle.lock().await;
-                                            *vote_this_epoch_ref = Some(sig);
-                                            drop(vote_this_epoch_ref);
-                                            // Once we've voted for a transaction, we should never propose it. 
-                                            self.pending_transactions.retain(|x| *x != block.data);
-=======
                                             if self.compromise_type != CompromiseType::NoVote {
                                                 // Broadcast messages that we haven't signed yet
                                                 // Note: this is an inexact, but reasonable, proxy for echoing
-                                                info!("Epoch {}: NEW and VALID message {}; broadcasting", epoch, message.nonce);
+                                                info!("Epoch {}: VOTED and signed message {}; broadcasting", epoch, message.nonce);
                                                 net_stack.broadcast_message(new_message.serialize());
                                                 // Update -- we just voted!
                                                 let mut vote_this_epoch_ref = vote_this_epoch_handle.lock().await;
                                                 *vote_this_epoch_ref = Some(sig);
                                                 drop(vote_this_epoch_ref);
-                                                // Once we've voted for a transaction, we should never propose it. 
-                                                self.pending_transactions.retain(|x| *x != block.data);
                                             }
->>>>>>> 7703db95
+                                            // Once we've voted for a transaction, we should never propose it. 
+                                            self.pending_transactions.retain(|x| *x != block.data);
                                         }
                                     }
                                     // If block is notarized and still extends from a longest notarized chain, 
@@ -488,26 +469,13 @@
                                     let mut new_message = message.clone();
                                     let signature = self.should_vote(&mut new_message, vote_this_epoch, epoch, &block, &app_interface);
                                     if let Some(sig) = signature {
-<<<<<<< HEAD
-                                        // Sign and broadcast
-                                        info!("Epoch: {}, (Propose) received PROPOSE, signing and broadcasting message {}...",epoch, message.nonce);
-                                        new_message.kind = MessageKind::Vote;
-                                        self.seen_block_this_epoch = Some(block.hash);
-                                        self.sigs_on_seen_block_this_epoch.append(&mut new_message.clone().get_signatures());
-                                        
-                                        net_stack.broadcast_message(new_message.serialize());
-                                        // If an epoch has passed since we locked the mutex, then we may miss an epoch of voting.
-                                        // This is assumed to be rare, and nodes will recover in the next epoch. 
-                                        // Update - we just voted!
-                                        let mut vote_this_epoch_ref = vote_this_epoch_handle.lock().await;
-                                        *vote_this_epoch_ref = Some(sig);
-                                        drop(vote_this_epoch_ref);
-
-=======
                                         if self.compromise_type != CompromiseType::NoVote {
                                             // Sign and broadcast
-                                            info!("Epoch: {}, (Propose) received valid PROPOSE, signing and broadcasting message {}...",epoch, message.nonce);
+                                            info!("Epoch: {}, (Propose) received PROPOSE, signing and broadcasting message {}...",epoch, message.nonce);
                                             new_message.kind = MessageKind::Vote;
+                                            self.seen_block_this_epoch = Some(block.hash);
+                                            self.sigs_on_seen_block_this_epoch.append(&mut new_message.clone().get_signatures());
+                                            
                                             net_stack.broadcast_message(new_message.serialize());
                                             // If an epoch has passed since we locked the mutex, then we may miss an epoch of voting.
                                             // This is assumed to be rare, and nodes will recover in the next epoch. 
@@ -516,7 +484,6 @@
                                             *vote_this_epoch_ref = Some(sig);
                                             drop(vote_this_epoch_ref);
                                         }
->>>>>>> 7703db95
                                         // Add the received (+ signed by us) message to the chain if its notarized
                                         if self.is_notarized(&message) {
                                             info!("Epoch: {}, (Propose) received PROPOSE, message {} is NOTARIZED, adding to chain...",epoch, message.nonce);
