mod app;
mod blockchain;
mod messages;
mod network;
mod utils;

use itertools::Itertools;
use rand::Rng;
use std::collections::{hash_map::DefaultHasher, HashMap, VecDeque};
use std::hash::Hasher;
use tokio::sync::{Mutex};
use std::sync::Arc;

use log::{debug, info, warn};
use std::time::Duration;
use tokio::{
    io::{stdin, AsyncBufReadExt, BufReader},
    select, spawn,
    sync::{mpsc, watch},
    time::sleep,
};

pub use app::app_interface::*;
pub use blockchain::{Block, BlockchainManager, Chain, LocalChain};
pub use messages::{Message, MessageKind, MessagePayload};
pub use network::peer_init;
pub use network::peer_init::PeerAdvertisement;
pub use network::NetworkStack;
pub use utils::crypto::*;

pub struct StreamletInstance {
    pub id: u32,
    pub name: String,
    expected_peer_count: usize,
    voted_this_epoch: bool,
    blockchain_manager: BlockchainManager,
    pending_transactions: VecDeque<Vec<u8>>,
    keypair: Keypair,
    public_keys: HashMap<String, PublicKey>,
    sorted_peer_names: Vec<String>,
}

enum EventType {
    UserInput(String),
    NetworkInput(Vec<u8>),
    EpochStart,
}

const EPOCH_LENGTH_S: u64 = 5;
const EPOCH_DELAY_MS: u64 = 100;

// ==========================
// === Core Streamlet API ===
// ==========================

impl StreamletInstance {
    const STREAMLET_TOPIC: &'static str = "streamlet";

    /* Initializer:
    @param my_name: identifying "name" of this node
    @param expected_peer_count: expected number of StreamletInstances running */
    pub fn new(name: String, expected_peer_count: usize) -> Self {
        // Setup public/private key pair and id
        let mut csprng = OsRng {};
        let keypair: Keypair = Keypair::generate(&mut csprng);
        let pk: PublicKey = keypair.public.clone();
        // let id = rand::thread_rng().gen();  // TODO: set this up in peer init? currently chance for collision

        // Build the streamlet instance
        Self {
            id: 0,
            expected_peer_count: expected_peer_count,
            voted_this_epoch: false,
            name: name.clone(),
            blockchain_manager: BlockchainManager::new(),
            pending_transactions: VecDeque::new(),
            keypair: keypair,
            public_keys: HashMap::from([(name.clone(), pk)]),
            sorted_peer_names: Vec::new(),
        }
    }

    /* Main straemlet event loop.
    1. Intializes networking stack + input channels (e.g. stdin)
    2. Performs peer discovery
    3. Runs the main event loop */
    pub async fn run(&mut self) {

        // Share the epoch data here
        let current_epoch_handle = Arc::new(Mutex::new(0));
        // Initialize
        // (1) message queue for the network to send us data
        // (2) message queue for us to receive data from the network
        let (net_sender, mut receiver) = mpsc::unbounded_channel();

        // Initialize the network stack
        let mut net_stack =
            network::NetworkStack::new(StreamletInstance::STREAMLET_TOPIC, net_sender).await;

        // Set up stdin
        let mut stdin = BufReader::new(stdin()).lines();

        // Set up what we need to initialize the peer discovery protocol
        let mut peers = peer_init::Peers::new(self.name.clone(), self.keypair.public, self.expected_peer_count);
        net_stack.open_init_channel();

        // Setup epoch timer channel
        let (timer_trigger, mut timer_recv) = watch::channel("timer_init");
        let (epoch_trigger, mut epoch_recv) = watch::channel("epoch_trigger");

        let mut current_epoch_handle_timer = current_epoch_handle.clone();
        // Epoch timer thread
        tokio::spawn(async move {
            // Wait until signaled that peer discovery is done
            let _ = timer_recv.changed().await.is_ok();

            // Epoch timer loop
            loop {
                sleep(Duration::from_secs(EPOCH_LENGTH_S)).await;
                let mut current_epoch = current_epoch_handle_timer.lock().await;
                *current_epoch = *current_epoch + 1;
                drop(current_epoch);
                epoch_trigger.send("tick!").expect("Timer reciever closed?");
            }
        });

        let app_interface = AppInterface::new(&mut net_stack);

        // Main event loop!
        loop {
            let evt = {
                select! {
                    // User input
                    line = stdin.next_line() => {
                        let line_data = line.expect("Can't get line").expect("Can't read from stdin");
                        Some(EventType::UserInput(line_data))
                    },

                    // When the network receives *any* message, it forwards the data to us thru this channel
                    network_response = receiver.recv() => {
                        Some(EventType::NetworkInput(network_response.expect("Response doesn't exist.")))
                    },

                    // One way to model the timer tick
                    _tick = epoch_recv.changed() => {
                        Some(EventType::EpochStart)
                    }

                    // Needs to be polled in order to make progress.
                    _ = net_stack.clear_unhandled_event() => {
                        None
                    },

                }
            };

            if let Some(event) = evt {
                match event {
                    EventType::UserInput(line) => {
                        if line.starts_with("init") {
                            peers.advertise_self(&mut net_stack);
                        }
                        if line.starts_with("end discovery") || line.starts_with("e d") {
                            peers.send_end_init(&mut net_stack);
                        } else if line.starts_with("notarized chains") || line.starts_with("nc") {
                            self.blockchain_manager.print_notarized_chains();
                        } else if line.starts_with("finalized chain") || line.starts_with("fc") {
                            self.blockchain_manager.print_finalized_chains();
                        }
                    }
                    EventType::EpochStart => {
                        self.voted_this_epoch = false;

                        let current_epoch_ref = current_epoch_handle.lock().await;
                        let epoch = *current_epoch_ref;
                        drop(current_epoch_ref);

                        let leader = self.get_epoch_leader(epoch);
                        // Dropped at end of scope
                        
                        info!("Epoch: {} starting with leader {}...", epoch, leader);

                        // If I am the current leader, propose a block
                        if leader == &self.name {
                            info!("I'm the leader");
                            if let Some(data) = self.pending_transactions.pop_front() {
                                sleep(Duration::from_millis(EPOCH_DELAY_MS)).await;
                                // Cretae message contents
                                let height = u64::try_from(
                                    self.blockchain_manager.longest_notarized_chain_length,
                                )
                                .unwrap()
                                    - 1;
                                let (parent, _) = self.blockchain_manager.head();
                                let parent_hash = parent.hash.clone();
                                let proposed_block = Block::new(
                                    epoch,
                                    parent_hash,
                                    data,
                                    height,
                                    rand::thread_rng().gen(),
                                );

                                // Construct message
                                let mut message = Message::new(
                                    MessagePayload::Block(proposed_block),
                                    MessageKind::Propose,
                                    self.id,
                                    self.name.clone(),
                                );

                                // Sign and send mesasage
                                if self.sign_message(&mut message) {
                                    info!("Epoch: {}, (Propose) SENDING proposal, broadcasting message {}...", epoch, message.nonce);
                                    net_stack.broadcast_message(message.serialize());
                                } else {
                                    debug!("something weird happened...")
                                }
                            }
                        }
                    }
                    EventType::NetworkInput(bytes) => {
                        // Received message
                        let message = Message::deserialize(&bytes);
                        let current_epoch_ref = current_epoch_handle.lock().await;
                        let epoch = *current_epoch_ref;
                        drop(current_epoch_ref);
                        info!("Epoch: {}, Received {:?} message...", epoch, &message.kind);
                    

                        // Message processing logic
                        match &message.kind {
                            // Data from application
                            MessageKind::AppSend => {
                                match &message.payload {
                                    MessagePayload::AppData(data) => {
                                        self.pending_transactions.push_back(data.clone());
                                    }
                                    _ => {
                                        debug!("Unkown payload for MessageKind::AppSend");
                                    }
                                };
                            },
                            // Fulfill application request for data
                            MessageKind::AppBlockRequest => {
                                let (latest_finalized_block, signatures) =
                                    self.get_latest_finalized_block();

                                // Construct message
                                let new_message = Message::new_with_defined_tag(
                                    MessagePayload::Block(latest_finalized_block),
                                    MessageKind::AppBlockResponse,
                                    message.tag,
                                    self.id,
                                    self.name.clone(),
                                );

                                // TOOD: just send to the application instead of bcast?
<<<<<<< HEAD
                                info!("Epoch: {}, responding to AppBlockRequest with {:?}", epoch, &new_message);
                                net_stack.broadcast_to_topic("app", new_message.serialize());
=======
                                info!("Epoch: {}, responding to AppBlockRequest with {:?}", self.current_epoch, &new_message);
                                app_interface.send_to_app(&mut net_stack, new_message.serialize());
>>>>>>> 90cf370e
                            },
                            // Message only for application (we just ignore)
                            MessageKind::AppBlockResponse => { /* Do nothing? */ },
                            // Peer advertisement logic
                            MessageKind::PeerInit => {
                                if let MessagePayload::PeerAdvertisement(ad) = &message.payload {
                                    self.add_public_key(ad.node_name.clone(), &ad.public_key);
                                    let status = peers.recv_advertisement(&ad, &mut net_stack);

                                    // Initialize vector of peers (for leader election)
                                    self.sorted_peer_names =
                                        self.public_keys.keys().cloned().sorted().collect();
                                    
                                    // Sometimes, "default" keys (empty string) end up in the map, 
                                    // generally because of how it's initialized. Remove these here. 
                                    self.sorted_peer_names.retain(|x| *x != String::new());

                                    // If we complete the peer discovery protocol, start timer
                                    // so that they start at roughly the same time on all nodes...
                                    // TODO do a better job of syncing timers...
                                    match status {
                                        peer_init::InitStatus::DoneStartTimer => {
                                            let _ = timer_trigger.send("start!").is_ok();
                                        }
                                        _ => { /* Do nothing */ }
                                    }
                                } else {
                                    debug!("Unkown payload for MessageKind::PeerInit");
                                }
                            },
                            // Implicit echo logic
                            // TODO: decide whether we think something's legit
                            MessageKind::Vote => {
                                // Currently signing + echoing everything...
                                // Should probably only sign things we already voted on??
                                // Note sure... TODO
                                // Also when do we stop echoing??? TODO
                                // TODO make sure we only add a notarized block once lol
                                if let MessagePayload::Block(block) = &message.payload {
                                    // Clone of message that we can modify
                                    let mut new_message = message.clone();

                                    if self.is_notarized(&new_message) {
                                        info!("Epoch: {}, (Vote) received VOTE, message {} is NOTARIZED, checking for ancestor chain...", epoch, message.nonce);
                                        let chain_index = self.blockchain_manager.index_of_ancestor_chain(block.clone());
                                        match chain_index {
                                            Some(idx) => {
                                                info!("Epoch: {}, VOTE message {} descends from a notarized chain. Adding to chain...", epoch, message.nonce);
                                                self.blockchain_manager
                                            .       add_to_chain(block.clone(), message.clone().get_signatures(), idx);
                                                // Only broadcast if we haven't signed already
                                                if self.sign_message(&mut new_message) {
                                                    info!("Epoch: {}, (Vote) received VOTE, signing and broadcasting message {}...", epoch, new_message.nonce);
                                                    net_stack.broadcast_message(new_message.serialize());
                                                }
                                            }
                                            None => {
                                                info!("Epoch: {}, VOTE, message {} does not descend from a notarized chain. Will not sign or broadcast.", epoch, message.nonce);
                                            }
                                        }
                                        info!("Epoch: {}, (Vote) received VOTE, message {} is NOTARIZED, adding to chain...", epoch, message.nonce);
                                    }

                                    self.pending_transactions.retain(|x| *x != block.data);
                                } else {
                                    debug!("Unkown payload for MessageKind::Vote");
                                }
                            },
                            // Follower proposal handling logic
                            MessageKind::Propose => {
                                // If we haven't voted  yet this epoch and
                                // we receive a message from the leader, sign and vote
                                if let MessagePayload::Block(block) = &message.payload {
                                    if !self.voted_this_epoch && self.check_from_leader(epoch, &message) {
                                        // Clone of message that we can modify
                                        let mut new_message = message.clone();
                                        
                                        // Sign and broadcast
                                        info!("Epoch: {}, (Propose) received PROPOSE, signing and broadcasting message {}...",epoch, message.nonce);
                                        new_message.kind = MessageKind::Vote;
                                        self.sign_message(&mut new_message);
                                        net_stack.broadcast_message(new_message.serialize());
                                        self.voted_this_epoch = true;

                                        // Add the received (+ signed by us) message to the chain if its notarized
                                        if self.is_notarized(&new_message) {
                                            info!("Epoch: {}, (Propose) received PROPOSE, message {} is NOTARIZED, adding to chain...",epoch, message.nonce);
                                            self.blockchain_manager.index_of_ancestor_chain(block.clone()).map(|idx| 
                                                self.blockchain_manager
                                                    .add_to_chain(block.clone(), message.clone().get_signatures(), idx)
                                            );
                                        }

                                        self.pending_transactions.retain(|x| *x != block.data);
                                    }
                                } else {
                                    debug!("Unkown payload for MessageKind::Propose");
                                }
                            },
                            _ => {
                                debug!("Unknown message format/kind - ignoring");
                            },
                        };
                    }
                }
            }
        }
    }

    /* Returns a copy of the instance's public key */
    pub fn get_public_key(&self) -> PublicKey {
        return self.keypair.public;
    }

    /* Returns a copy of the most recently finalized block and its signatures */
    pub fn get_latest_finalized_block(&self) -> (Block, Vec<Signature>) {
        let (block, signatures) = self.blockchain_manager.get_latest_finalized_block();
        (block.clone(), signatures.clone())
    }
}

// =========================
// === Streamlet Helpers ===
// =========================

impl StreamletInstance {
    /* Signs an arbitrary slice of bytes
    @param bytes: arbitrary bytes to sign
    Note: should get rid of this? mainly for testing */
    fn sign(&self, bytes: &[u8]) -> Signature {
        return self.keypair.sign(bytes);
    }

    /* Signs a message's payload and adds the signature to the message
    after verifying it has not already signed it (currently inefficient)
    Returns true if we successfully sign, false if it's already been signed
    by us
     @param message: the message instance with a payload to be signed */
    fn sign_message(&self, message: &mut Message) -> bool {
        // Create signature
        let signature: Signature = self.keypair.sign(message.serialize_payload().as_slice());
        // Make sure we haven't signed already
        for s in message.clone().get_signatures() {
            if signature == s { return false; }
        }

        message.sign_message(signature.clone());
        return true;
    }

    /* Verifies a (message, signature) pair against a public key.
    @param message: the message instance with a (signature, payload) pair to be validated
    @param signature: signature of the message to be validated
    @param pk: public key to verify against the signature */
    fn verify_signature(&self, message: &Message, signature: &Signature, pk: &PublicKey) -> bool {
        let result = pk.verify(message.serialize_payload().as_slice(), signature);
        if let Err(error) = result {
            return false;
        } else {
            return true;
        }
    }

    /* Verifies message signatures against all known public keys, returning the number of valid signatures
    @param message: the message instance with signatures to be validated */
    fn verify_message(&self, message: &Message) -> usize {
        let mut num_valid_signatures = 0;
        let signatures = message.clone().get_signatures(); // Check all signatures

        // Check all sigatures on the message (TODO check duplicates)
        for signature in signatures.iter() {
            // Check against all known pk's
            for pk in self.public_keys.values() {
                if self.verify_signature(message, signature, pk) {
                    num_valid_signatures += 1;
                    break;
                }
            }
        }
        debug!(
            "Attempted validation on message {}, found {} valid signatures",
            message.nonce, num_valid_signatures
        );
        return num_valid_signatures;
    }

    /* Determines if the block associated with a message is notarized.
    @param epoch: epoch number */
    pub fn is_notarized(&self, message: &Message) -> bool {
        return self.verify_message(message)
            >= ((self.expected_peer_count + 1) as f64 / 2.0).ceil() as usize;
    }

    /* Determines if the block associated with a message is notarized.
    @param epoch: epoch number */
    fn check_from_leader(&self, epoch: u64, message: &Message) -> bool {
        // If message is from leader, only their signature should be on it
        let leader = self.get_epoch_leader(epoch);

        // Make sure we have leader's public key
        if !self.public_keys.contains_key(leader) {
            warn!("Missing leader public key...");
            return false;
        }
        let leader_pk = self.public_keys[leader];

        // Check leader's signature
        let signatures = message.clone().get_signatures();
        if signatures.len() == 1 {
            return self.verify_signature(message, &signatures[0], &leader_pk);
        } else {
            return false;
        }
    }

    /* Determines epoch leader using deterministic hash function. */
    fn get_epoch_leader(&self, epoch: u64) -> &String {
        let mut hasher = DefaultHasher::new();
        hasher.write_u64(epoch);
        let result = hasher.finish() as usize;
        let leader_index = result % (self.expected_peer_count + 1); // +1 for self
        return &self.sorted_peer_names[leader_index];
    }
    /* Determines epoch leader using deterministic hash function.
    @param epoch: epoch number
    Note: for testing, should be taken care of in peer discovery. */
    pub fn add_public_key(&mut self, instance_name: String, pk: &PublicKey) {
        self.public_keys.insert(instance_name, pk.clone()); // TODO catch errors with insertion?
    }
}

// ============================
// === Streamlet Unit Tests ===
// ============================

#[cfg(test)]
mod tests {
    use super::*;

    #[test]
    fn test_streamlet_signatures() {
        let streamlet = StreamletInstance::new(String::from("Test"), 1);
        // Testing signatures
        let message: &[u8] = b"This is a test of the tsunami alert system.";
        let signature: Signature = streamlet.sign(message);
        let public_key: PublicKey = streamlet.get_public_key();
        assert!(public_key.verify(message, &signature).is_ok());
    }

    #[test]
    fn test_streamlet_msg_signatures() {
        let mut streamlet1 = StreamletInstance::new(String::from("Test1"), 3);
        let streamlet2 = StreamletInstance::new(String::from("Test2"), 3);
        let streamlet3 = StreamletInstance::new(String::from("Test3"), 3);

        // Create random hash
        let mut hasher = Sha256::new();
        hasher.update(b"hello world");
        let result = hasher.finalize();
        let bytes: Sha256Hash = result
            .as_slice()
            .try_into()
            .expect("slice with incorrect length");

        // Create a test block
        let blk = Block::new(0, bytes, String::from("test").into_bytes(), 0, 0);

        // Create a message
        let mut message = Message::new_with_defined_nonce(
            MessagePayload::Block(blk),
            MessageKind::Vote,
            0,
            0,
            String::from("test"),
        );

        // Signing message
        streamlet1.sign_message(&mut message);
        assert!(message.signature_count() == 1);
        streamlet2.sign_message(&mut message);
        assert!(message.signature_count() == 2);
        streamlet3.sign_message(&mut message);
        assert!(message.signature_count() == 3);

        // Adding public keys to streamlet1
        streamlet1.add_public_key(String::from("test2"), &streamlet2.get_public_key());
        let bad_result = streamlet1.verify_message(&message);
        assert!(bad_result == 2);
        streamlet1.add_public_key(String::from("test3"), &streamlet3.get_public_key());
        assert!(streamlet1.public_keys.len() == 3);

        // Verify message with all signatures
        let good_result = streamlet1.verify_message(&message);
        assert!(good_result == 3);
    }
}

// ***** APPLICATION *****
pub async fn run_app() {
    let mut app = app::Application::new();
    app.run().await;
}<|MERGE_RESOLUTION|>--- conflicted
+++ resolved
@@ -256,13 +256,8 @@
                                 );
 
                                 // TOOD: just send to the application instead of bcast?
-<<<<<<< HEAD
                                 info!("Epoch: {}, responding to AppBlockRequest with {:?}", epoch, &new_message);
-                                net_stack.broadcast_to_topic("app", new_message.serialize());
-=======
-                                info!("Epoch: {}, responding to AppBlockRequest with {:?}", self.current_epoch, &new_message);
                                 app_interface.send_to_app(&mut net_stack, new_message.serialize());
->>>>>>> 90cf370e
                             },
                             // Message only for application (we just ignore)
                             MessageKind::AppBlockResponse => { /* Do nothing? */ },
