--- conflicted
+++ resolved
@@ -1,11 +1,6 @@
 use crate::blockchain::*;
-<<<<<<< HEAD
 use crate::messages::*;
-use crate::Sha256Hash;
-=======
-use crate::message::*;
 use crate::utils::crypto::*;
->>>>>>> 0fac7aa2
 
 pub struct Player {
     pub is_leader: bool,
@@ -22,7 +17,9 @@
 impl Player {
     // I think this is the sorta thing that might depend on some networking details so I'll defer on implementing this
     // I suggest that the default longest notarized chain just be an empty list value so that it's easy to overwrite
-    pub fn new(){ todo!() }
+    pub fn new() {
+        todo!()
+    }
     pub fn observe_chain(&mut self, chain: LocalChain) {
         self.notarized_chains.push(chain)
     }
@@ -47,13 +44,17 @@
         // this hashing chunk is used a lot, if this is its final-form we should abstract it out
         hasher.update(self.unconfirmed_pending_transactions.clone());
         let result = hasher.finalize();
-        let bytes: Sha256Hash = result.as_slice().try_into().expect("slice with incorrect length");
+        let bytes: Sha256Hash = result
+            .as_slice()
+            .try_into()
+            .expect("slice with incorrect length");
         Block {
             epoch,
             hash: bytes,
             parent_hash,
             data: self.unconfirmed_pending_transactions.clone(),
-            nonce
+            votes: vec![],
+            nonce,
         }
     }
     pub fn vote(&self, mut block: Block) -> Message {
@@ -79,10 +80,15 @@
                 // genesis block can be ignored
                 continue;
             }
-            let block: &Block = chain.blocks.get(i).expect("expected block for notarization check");
-            if !self.is_notarized_block(block) { return false; }
+            let block: &Block = chain
+                .blocks
+                .get(i)
+                .expect("expected block for notarization check");
+            if !self.is_notarized_block(block) {
+                return false;
+            }
         }
-        if chain.blocks.len() >= self.longest_notarized_chain.blocks.len() { 
+        if chain.blocks.len() >= self.longest_notarized_chain.blocks.len() {
             self.longest_notarized_chain = chain.clone();
         }
         self.notarized_chains.push(chain);
@@ -91,15 +97,26 @@
     pub fn finalize(&mut self, notarized_chain: LocalChain) {
         // Check if the last 3 consecutive notarized blocks have sequential epochs and if so, commit the first two to finalized log
         // This may need to be generalized to be an overall loop; can change it then if needed just wasn't sure why it would have to be this way
-        if notarized_chain.blocks.len() < 4 { return; }
+        if notarized_chain.blocks.len() < 4 {
+            return;
+        }
         let i = notarized_chain.blocks.len();
-        let newest: &Block = notarized_chain.blocks.get(i - 1).expect("expected recent block");
-        let commit_2: &Block = notarized_chain.blocks.get(i - 2).expect("expected latter notarized block");
-        let commit_1: &Block = notarized_chain.blocks.get(i - 3).expect("expected former notarized block");
+        let newest: &Block = notarized_chain
+            .blocks
+            .get(i - 1)
+            .expect("expected recent block");
+        let commit_2: &Block = notarized_chain
+            .blocks
+            .get(i - 2)
+            .expect("expected latter notarized block");
+        let commit_1: &Block = notarized_chain
+            .blocks
+            .get(i - 3)
+            .expect("expected former notarized block");
         if newest.epoch == commit_2.epoch + 1 && commit_2.epoch == commit_1.epoch + 1 {
             let last_finalized_block = match self.finalized_log.blocks.last() {
-                Some(b) => { b.clone() },
-                None => { Block::test_block(&String::from("finalization test block")) },
+                Some(b) => b.clone(),
+                None => Block::generate_test_block(&String::from("finalization test block")),
             };
 
             if last_finalized_block.epoch < commit_1.epoch {
@@ -109,7 +126,6 @@
                 self.finalized_log.append_block(commit_2.clone());
             }
         }
-
     }
     pub fn export_local_chain(&self) {
         // not totally sure on how to specify the where to export to functionality so for now this just pretty-prints the finalized chain representing the log
