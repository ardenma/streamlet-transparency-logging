use ed25519_dalek::PublicKey;
use log::info;
use rand::Rng;
use serde::{Deserialize, Serialize};
use std::time::SystemTime;
use std::{collections::HashMap};

use super::NetworkStack;
use crate::messages::{Message, MessageKind, MessagePayload};

#[derive(Debug)]
pub struct Peers {
    pub node_name: String,
    pub node_id: u32,
    pub public_key: PublicKey,
    pub peer_list: HashMap<String, PublicKey>,
    num_expected: usize,
    // Solely for demoability - this is for labeling of a peer as having been guilty of certain compromised behavior
    pub compromise_type: CompromiseType,
}

#[derive(Serialize, Deserialize, Debug, Clone, PartialEq)]
pub struct PeerAdvertisement {
    pub public_key: PublicKey,
    pub node_id: u32,
    pub node_name: String,
    pub timestamp: SystemTime,
    end_init: bool,
    known_peers: Vec<String>,
}

pub enum InitStatus {
    InProgress,
    Done,
    DoneStartTimer,
}

#[derive(Debug)]
pub enum CompromiseType {
    BadBlocks,
    NoPropose,
    MultiVote,
    NoVote,
    BadPublish,
    TargettedMessages,
    NonLeaderPropose,
    NoCompromise,
}
impl CompromiseType {
    pub fn is_non_leader_propose(&self) -> bool {
        match *self {
            CompromiseType::NonLeaderPropose => true,
            _ => false,
        }
    }
    pub fn is_bad_blocks(&self) -> bool {
        match *self {
            CompromiseType::BadBlocks => true,
            _ => false,
        }
    }
    pub fn is_no_propose(&self) -> bool {
        match *self {
            CompromiseType::NoPropose => true,
            _ => false,
        }
    }
    pub fn is_multi_vote(&self) -> bool {
        match *self {
            CompromiseType::MultiVote => true,
            _ => false,
        }
    }
    pub fn is_no_vote(&self) -> bool {
        match *self {
            CompromiseType::NoVote => true,
            _ => false,
        }
    }
}

impl Peers {
    /* Initializer:
        @param my_name: identifying "name" of this node
            (if empty string, name will be generated from random 32-bit number)
        @param public_key: public key belonging to the owning StreamletInstance
    */
    pub fn new(mut my_name: String, public_key: PublicKey, num_peers: usize) -> Self {
        if my_name == "" {
            let rand: u32 = rand::thread_rng().gen();
            my_name = format!("{}", rand).to_string();
        }
        info!("Initializing peer with name {}; expecting {} peers", my_name, num_peers);
        Self {
            node_name: my_name,
            node_id: 0,
            public_key: public_key,
            peer_list: HashMap::new(),
<<<<<<< HEAD
            num_expected: 0,
            compromise_type: CompromiseType::NoCompromise
=======
            num_expected: num_peers,
>>>>>>> 0977699c
        }
    }

    /* Set the peer id with the result of the peer init process.
    @param new_node_id: node id chosen based off of peer init process */
    pub fn set_node_id(&mut self, new_node_id: u32) {
        self.node_id = new_node_id;
    }

    /* Should be triggered whenever a PeerAdvertisement is received from the network.
    Inserts the peer into the hashmap if not already present.
    Protocol will accept first public key received for a peer.
    Closes the initialization channel if all peers have been received.
    @param ad: PeerAdvertisement received from the network
    @param net_stack: network stack containing an initialization channel to send on. */
    pub fn recv_advertisement(
        &mut self,
        ad: &PeerAdvertisement,
        net_stack: &mut NetworkStack,
    ) -> InitStatus {
        if ad.end_init && self.is_done() {
            self.end_init(net_stack);
            return InitStatus::Done;
        }
        if self.is_done() || self.peer_list.contains_key(&ad.node_name) {
            return InitStatus::Done;
        }
        info!("{} adding peer: {}", self.node_name, ad.node_name);
        self.peer_list.insert(ad.node_name.clone(), ad.public_key);

        if !ad.known_peers.contains(&self.node_name) {
            self.advertise_self(net_stack);
        }

        if self.is_done() && net_stack.init_channel_open() {
            info!(
                "{} is done with peer discovery protocol; discovered {} peer(s)",
                self.node_name,
                self.peer_list.len()
            );
            return InitStatus::DoneStartTimer;
        }

        return InitStatus::InProgress;
    }

    /* If all expected advertisements have been received. */
    pub fn is_done(&self) -> bool {
        self.peer_list.len() >= self.num_expected
    }

    pub fn send_end_init(&mut self, net_stack: &mut NetworkStack) {
        let my_ad = PeerAdvertisement {
            end_init: true,
            node_name: String::new(),
            node_id: self.node_id,
            timestamp: SystemTime::now(),
            public_key: self.public_key,
            known_peers: Vec::new(),
        };
        let message = Message::new(
            MessagePayload::PeerAdvertisement(my_ad),
            MessageKind::PeerInit,
            self.node_id,
            self.node_name.clone(),
        );

        net_stack.send_init_channel(message.serialize());
        self.end_init(net_stack);
    }

    /*  Close the initialization channel.
    Should not need to be called externally -- will be closed after the "last"
    advertisement is received. */
    fn end_init(&mut self, net_stack: &mut NetworkStack) {
        if !net_stack.init_channel_open() {
            return;
        }
        info!("ending init protocol");
        info!("Final state: {:?}", self.peer_list);
        net_stack.close_init_channel();
    }

    /* Label this node as compromised (so that other peers can view it as compromised) */
    fn set_compromise(&mut self, compromise_type: CompromiseType) {
        self.compromise_type = compromise_type
    }

    /* May be useful, e.g., if you restart with one additional peer. */
    #[allow(dead_code)]
    pub fn num_peers_expected(&self) -> usize {
        self.num_expected
    }

    /* May be useful, e.g., if we discover a peer is malicious. */
    #[allow(dead_code)]
    pub fn permanently_delete_peer(&mut self, name: String) {
        // If value was in the map, expected count should go down
        if let Some(_) = self.peer_list.remove(&name) {
            self.num_expected -= 1;
        }
    }

    pub fn advertise_self(&mut self, net_stack: &mut NetworkStack) {
        let my_ad = PeerAdvertisement {
            end_init: false,
            node_name: self.node_name.clone(),
            node_id: self.node_id,
            timestamp: SystemTime::now(),
            public_key: self.public_key,
            known_peers: Vec::from_iter(self.peer_list.keys().cloned()),
        };

        let message = Message::new(
            MessagePayload::PeerAdvertisement(my_ad),
            MessageKind::PeerInit,
            self.node_id,
            self.node_name.clone(),
        );

        net_stack.send_init_channel(message.serialize());
    }
}<|MERGE_RESOLUTION|>--- conflicted
+++ resolved
@@ -96,12 +96,8 @@
             node_id: 0,
             public_key: public_key,
             peer_list: HashMap::new(),
-<<<<<<< HEAD
-            num_expected: 0,
-            compromise_type: CompromiseType::NoCompromise
-=======
+            compromise_type: CompromiseType::NoCompromise,
             num_expected: num_peers,
->>>>>>> 0977699c
         }
     }
 
