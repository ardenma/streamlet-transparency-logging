--- conflicted
+++ resolved
@@ -88,11 +88,8 @@
 // Should be higher for more nodes s.t. time for finalization. 
 // const EPOCH_LENGTH_S: u64 = 10;
 const EPOCH_DELAY_MS: u64 = 100;
-<<<<<<< HEAD
 const NUM_TEST_EPOCHS: u64 = 20;
-=======
 const PUBLISH_RATE: u64 =  10;
->>>>>>> e5d68efc
 
 // ==========================
 // === Core Streamlet API ===
@@ -122,14 +119,10 @@
             keypair: keypair,
             public_keys: HashMap::from([(name.clone(), pk)]),
             sorted_peer_names: Vec::new(),
-<<<<<<< HEAD
-            compromise_types: compromise_types
-=======
+            compromise_types: compromise_types,
             seen_block_this_epoch: None,
             sigs_on_seen_block_this_epoch: vec![],
             epoch_of_last_published_block: 0,
-            compromise_type: CompromiseType::NoCompromise,
->>>>>>> e5d68efc
         }
     }
 
@@ -534,17 +527,6 @@
                             // Implicit echo logic
                             MessageKind::Vote => {
                                 if let MessagePayload::Block(block) = &message.payload {
-<<<<<<< HEAD
-                                    // Clone of message that we can modify
-                                    let mut new_message = message.clone();
-                                    // Don't "endorse" this vote unless you've already gotten a proposal 
-                                    if vote_this_epoch.is_some() {
-                                        if let Some(sig) = self.should_vote(&mut new_message, vote_this_epoch, epoch, &block, &app_interface) {
-                                            if !self.compromise_types.contains(&CompromiseType::NoVote) {
-                                                // Broadcast messages that we haven't signed yet
-                                                // Note: this is an inexact, but reasonable, proxy for echoing
-                                                info!("Epoch {}: NEW and VALID message {}; broadcasting", epoch, message.nonce);
-=======
                                     // Don't "accept" this vote unless you've already gotten a proposal 
                                     // in the same epoch, and this is a Vote on the same block. 
                                     if vote_this_epoch.is_some() && self.seen_block_this_epoch == Some(block.hash) {
@@ -560,9 +542,8 @@
                                             let mut new_message = message.clone();
                                             // Add all signatures to echo (reduces needed echoing before notarization)
                                             new_message.signatures = self.sigs_on_seen_block_this_epoch.clone();
-                                            if self.compromise_type != CompromiseType::NoVote {
+                                            if !self.compromise_types.contains(&CompromiseType::NoVote) {
                                                 info!("Epoch {}: VOTED and signed message {}; broadcasting", epoch, message.nonce);
->>>>>>> e5d68efc
                                                 net_stack.broadcast_message(new_message.serialize());
                                             }
                                         }
@@ -788,7 +769,6 @@
         self.public_keys.insert(instance_name, pk.clone());
     }
 
-<<<<<<< HEAD
     fn fill_pending_transactions(&mut self, num_elements: u64, data_type: &BenchmarkDataType) {
         let size = match data_type {
             BenchmarkDataType::Small => 1,
@@ -799,7 +779,8 @@
             let data: Vec<u8> = (0..size).map(|_| { rand::random::<u8>() }).collect();
             self.pending_transactions.push_back(data);
         }
-=======
+    }
+
     /* Used for testing. 
     Compare message signatures against all known public keys, returning 
     the number of valid signatures
@@ -826,7 +807,6 @@
             message.nonce, num_valid_signatures
         );
         return num_valid_signatures;
->>>>>>> e5d68efc
     }
 }
 
