[package]
name = "cs244b_project"
version = "0.1.0"
edition = "2021"

# See more keys and their definitions at https://doc.rust-lang.org/cargo/reference/manifest.html

[dependencies]
chrono = "0.4"
sha2 = "0.9.8"
serde = {version = "1.0", features = ["derive"] }
ed25519-dalek = { version = "1.0.1", features = ["serde"] }
serde_json = "1.0"
serde_with = { version = "1.13.0", features = ["json"] }
libp2p = { version = "0.39", features = ["tcp-tokio", "mdns"] }
tokio = { version = "1.0", features = ["io-util", "io-std", "macros", "rt", "rt-multi-thread", "sync", "time"] }
hex = "0.4"
once_cell = "1.5"
log = "0.4"
pretty_env_logger = "0.4"
<<<<<<< HEAD
rand = "0.7.0"
=======
rand = "0.7.0"
ed25519-dalek = { version = "1.0.1", features = ["serde"] }
bincode = "1.3.3"
>>>>>>> 18400cb7
<|MERGE_RESOLUTION|>--- conflicted
+++ resolved
@@ -18,10 +18,5 @@
 once_cell = "1.5"
 log = "0.4"
 pretty_env_logger = "0.4"
-<<<<<<< HEAD
 rand = "0.7.0"
-=======
-rand = "0.7.0"
-ed25519-dalek = { version = "1.0.1", features = ["serde"] }
-bincode = "1.3.3"
->>>>>>> 18400cb7
+bincode = "1.3.3"